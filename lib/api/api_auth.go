--- conflicted
+++ resolved
@@ -133,12 +133,8 @@
 	})
 }
 
-<<<<<<< HEAD
 func passwordAuthHandler(cookieName string, guiCfg config.GUIConfiguration, ldapCfg config.LDAPConfiguration, evLogger events.Logger) http.Handler {
 	return http.HandlerFunc(func(w http.ResponseWriter, r *http.Request) {
-=======
-	handlePasswordLogin := http.HandlerFunc(func(w http.ResponseWriter, r *http.Request) {
->>>>>>> 56373cc5
 		var req struct {
 			Username string
 			Password string
