// Copyright (C) 2023 The Syncthing Authors.
//
// This Source Code Form is subject to the terms of the Mozilla Public
// License, v. 2.0. If a copy of the MPL was not distributed with this file,
// You can obtain one at https://mozilla.org/MPL/2.0/.

package api

import (
	"bytes"
	"encoding/base64"
	"fmt"
	"net/http"
	"slices"
	"time"

	webauthnProtocol "github.com/go-webauthn/webauthn/protocol"
	webauthnLib "github.com/go-webauthn/webauthn/webauthn"
	"github.com/syncthing/syncthing/lib/config"
	"github.com/syncthing/syncthing/lib/db"
	"github.com/syncthing/syncthing/lib/events"
	"github.com/syncthing/syncthing/lib/sliceutil"
)

func newWebauthnEngine(guiCfg config.GUIConfiguration, deviceName string) (*webauthnLib.WebAuthn, error) {
	displayName := "Syncthing"
	if deviceName != "" {
		displayName = "Syncthing @ " + deviceName
	}

	origins, err := guiCfg.WebauthnOrigins()
	if err != nil {
		return nil, err
	}

	return webauthnLib.New(&webauthnLib.Config{
		RPDisplayName: displayName,
		RPID:          guiCfg.WebauthnRpId,
		RPOrigins:     origins,
	})
}

type webauthnService struct {
	miscDB                         *db.NamespacedKV
	miscDBKey                      string
	engine                         *webauthnLib.WebAuthn
	evLogger                       events.Logger
	userHandle                     []byte
	registrationState              webauthnLib.SessionData
	authenticationState            webauthnLib.SessionData
	credentialsPendingRegistration []WebauthnCredential
}

func newWebauthnService(guiCfg config.GUIConfiguration, deviceName string, evLogger events.Logger, miscDB *db.NamespacedKV, miscDBKey string) (webauthnService, error) {
	engine, err := newWebauthnEngine(guiCfg, deviceName)
	if err != nil {
		return webauthnService{}, err
	}

	userHandle, err := base64.URLEncoding.DecodeString(guiCfg.WebauthnUserId)
	if err != nil {
		return webauthnService{}, err
	}

	return webauthnService{
		miscDB:     miscDB,
		miscDBKey:  miscDBKey,
		engine:     engine,
		evLogger:   evLogger,
		userHandle: userHandle,
	}, nil
}

func (s *webauthnService) loadState() (WebauthnState, error) {
	stateBytes, ok, err := s.miscDB.Bytes(s.miscDBKey)
	if err != nil {
		return WebauthnState{}, err
	}
	if !ok {
		return WebauthnState{}, nil
	}

	var state WebauthnState
	err = state.Unmarshal(stateBytes)
	if err != nil {
		return WebauthnState{}, err
	}

	return state, nil
}

func (s *webauthnService) storeState(state WebauthnState) error {
	stateBytes, err := state.Marshal()
	if err != nil {
		return err
	}

	return s.miscDB.PutBytes(s.miscDBKey, stateBytes)
}

func (s *WebauthnState) Copy() WebauthnState {
	c := *s
	c.Credentials = make([]WebauthnCredential, len(s.Credentials))
	for i := range s.Credentials {
		c.Credentials[i] = s.Credentials[i].Copy()
	}
	return c
}

func (g *WebauthnCredential) Copy() WebauthnCredential {
	c := *g
	if c.Transports != nil {
		c.Transports = make([]string, len(c.Transports))
		copy(c.Transports, g.Transports)
	}
	return c
}

func (c *WebauthnCredential) NicknameOrID() string {
	if c.Nickname != "" {
		return c.Nickname
	} else {
		return c.ID
	}
}

func (s *webauthnService) user(guiCfg config.GUIConfiguration) webauthnLibUser {
	return webauthnLibUser{
		service: s,
		guiCfg:  guiCfg,
	}
}

type webauthnLibUser struct {
	service *webauthnService
	guiCfg  config.GUIConfiguration
}

func (u webauthnLibUser) WebAuthnID() []byte {
	return u.service.userHandle
}
func (u webauthnLibUser) WebAuthnName() string {
	return u.guiCfg.User
}
func (u webauthnLibUser) WebAuthnDisplayName() string {
	return u.guiCfg.User
}
func (webauthnLibUser) WebAuthnIcon() string {
	return ""
}
func (u webauthnLibUser) WebAuthnCredentials() []webauthnLib.Credential {
	var result []webauthnLib.Credential
	eligibleCredentials, err := u.service.EligibleWebAuthnCredentials(u.guiCfg)
	if err != nil {
		return make([]webauthnLib.Credential, 0)
	}

	for _, cred := range eligibleCredentials {
		id, err := base64.URLEncoding.DecodeString(cred.ID)
		if err != nil {
			l.Warnln(fmt.Sprintf("Failed to base64url-decode ID of WebAuthn credential %q: %s", cred.Nickname, cred.ID), err)
			continue
		}

		pubkey, err := base64.URLEncoding.DecodeString(cred.PublicKeyCose)
		if err != nil {
			l.Warnln(fmt.Sprintf("Failed to base64url-decode public key of WebAuthn credential %q (%s)", cred.Nickname, cred.ID), err)
			continue
		}

		transports := make([]webauthnProtocol.AuthenticatorTransport, len(cred.Transports))
		for i, t := range cred.Transports {
			transports[i] = webauthnProtocol.AuthenticatorTransport(t)
		}

		result = append(result, webauthnLib.Credential{
			ID:        id,
			PublicKey: pubkey,
			Authenticator: webauthnLib.Authenticator{
				SignCount: cred.SignCount,
			},
			Transport: transports,
		})
	}
	return result
}

<<<<<<< HEAD
func (s *webauthnService) EligibleWebAuthnCredentials(guiCfg config.GUIConfiguration) ([]config.WebauthnCredential, error) {
=======
func (s *webauthnService) IsAuthReady(guiCfg config.GUIConfiguration) (bool, error) {
	eligibleCredentials, err := s.EligibleWebAuthnCredentials(guiCfg)
	if err != nil {
		return false, err
	}
	return guiCfg.UseTLS() && len(eligibleCredentials) > 0, nil
}

func (s *webauthnService) EligibleWebAuthnCredentials(guiCfg config.GUIConfiguration) ([]WebauthnCredential, error) {
>>>>>>> 64edef4c
	state, err := s.loadState()
	if err != nil {
		return nil, err
	}

	var result []WebauthnCredential
	for _, cred := range state.Credentials {
		if cred.RpId == guiCfg.WebauthnRpId {
			result = append(result, cred)
		}
	}
	return result, nil
}

func (s *webauthnService) startWebauthnRegistration(guiCfg config.GUIConfiguration) http.HandlerFunc {
	return func(w http.ResponseWriter, _ *http.Request) {
		options, sessionData, err := s.engine.BeginRegistration(s.user(guiCfg))
		if err != nil {
			l.Warnln("Failed to initiate WebAuthn registration:", err)
			internalServerError(w)
			return
		}

		s.registrationState = *sessionData

		sendJSON(w, options)
	}
}

func (s *webauthnService) finishWebauthnRegistration(guiCfg config.GUIConfiguration) http.HandlerFunc {
	return func(w http.ResponseWriter, r *http.Request) {
		state := s.registrationState
		s.registrationState = webauthnLib.SessionData{} // Allow only one attempt per challenge

		credential, err := s.engine.FinishRegistration(s.user(guiCfg), state, r)
		if err != nil {
			l.Infoln("Failed to register WebAuthn credential:", err)
			http.Error(w, err.Error(), http.StatusBadRequest)
			return
		}

		persistentState, err := s.loadState()
		if err != nil {
			l.Warnln("Failed to load persistent WebAuthn state", err)
			http.Error(w, "Failed to load persistent WebAuthn state", http.StatusInternalServerError)
			return
		}

		for _, existingCred := range persistentState.Credentials {
			existId, err := base64.URLEncoding.DecodeString(existingCred.ID)
			if err == nil && bytes.Equal(credential.ID, existId) {
				l.Infof("Cannot register WebAuthn credential with duplicate credential ID: %s", existingCred.ID)
				http.Error(w, fmt.Sprintf("Cannot register WebAuthn credential with duplicate credential ID: %s", existingCred.ID), http.StatusBadRequest)
				return
			}
		}
		for _, existingCred := range s.credentialsPendingRegistration {
			existId, err := base64.URLEncoding.DecodeString(existingCred.ID)
			if err == nil && bytes.Equal(credential.ID, existId) {
				l.Infof("Cannot register WebAuthn credential with duplicate credential ID: %s", existingCred.ID)
				http.Error(w, fmt.Sprintf("Cannot register WebAuthn credential with duplicate credential ID: %s", existingCred.ID), http.StatusBadRequest)
				return
			}
		}

		transports := make([]string, len(credential.Transport))
		for i, t := range credential.Transport {
			transports[i] = string(t)
		}

		now := time.Now().Truncate(time.Second).UTC()
		configCred := WebauthnCredential{
			ID:            base64.URLEncoding.EncodeToString(credential.ID),
			RpId:          s.engine.Config.RPID,
			PublicKeyCose: base64.URLEncoding.EncodeToString(credential.PublicKey),
			SignCount:     credential.Authenticator.SignCount,
			Transports:    transports,
			CreateTime:    now,
			LastUseTime:   now,
		}
		s.credentialsPendingRegistration = append(s.credentialsPendingRegistration, configCred)

		sendJSON(w, configCred)
	}
}

func (s *webauthnService) startWebauthnAuthentication(guiCfg config.GUIConfiguration) http.HandlerFunc {
	return func(w http.ResponseWriter, _ *http.Request) {
		persistentState, err := s.loadState()
		if err != nil {
			l.Warnln("Failed to load persistent WebAuthn state", err)
			http.Error(w, "Failed to load persistent WebAuthn state", http.StatusInternalServerError)
			return
		}

		allRequireUv := true
		someRequiresUv := false
		for _, cred := range persistentState.Credentials {
			if cred.RequireUv {
				someRequiresUv = true
			} else {
				allRequireUv = false
			}
		}
		uv := webauthnProtocol.VerificationDiscouraged
		if allRequireUv {
			uv = webauthnProtocol.VerificationRequired
		} else if someRequiresUv {
			uv = webauthnProtocol.VerificationPreferred
		}

		options, sessionData, err := s.engine.BeginLogin(s.user(guiCfg), webauthnLib.WithUserVerification(uv))
		if err != nil {
			badRequest, ok := err.(*webauthnProtocol.Error)
			if ok && badRequest.Type == "invalid_request" && badRequest.Details == "Found no credentials for user" {
				sendJSON(w, make(map[string]string))
			} else {
				l.Warnln("Failed to initialize WebAuthn login", err)
			}
			return
		}

		s.authenticationState = *sessionData

		sendJSON(w, options)
	}
}

func (s *webauthnService) finishWebauthnAuthentication(tokenCookieManager *tokenCookieManager, guiCfg config.GUIConfiguration) http.HandlerFunc {
	return func(w http.ResponseWriter, r *http.Request) {
		state := s.authenticationState
		s.authenticationState = webauthnLib.SessionData{} // Allow only one attempt per challenge

		var req struct {
			StayLoggedIn bool
			Credential   webauthnProtocol.CredentialAssertionResponse
		}

		if err := unmarshalTo(r.Body, &req); err != nil {
			l.Debugln("Failed to parse response:", err)
			http.Error(w, "Failed to parse response.", http.StatusBadRequest)
			return
		}

		parsedResponse, err := req.Credential.Parse()
		if err != nil {
			l.Debugln("Failed to parse WebAuthn authentication response", err)
			badRequest(w)
			return
		}

		updatedCred, err := s.engine.ValidateLogin(s.user(guiCfg), state, parsedResponse)
		if err != nil {
			l.Infoln("WebAuthn authentication failed", err)

			if state.UserVerification == webauthnProtocol.VerificationRequired {
				antiBruteForceSleep()
				http.Error(w, "Conflict", http.StatusConflict)
				return
			}

			forbidden(w)
			return
		}

		authenticatedCredId := base64.URLEncoding.EncodeToString(updatedCred.ID)

		persistentState, err := s.loadState()
		if err != nil {
			l.Warnln("Failed to load persistent WebAuthn state", err)
			http.Error(w, "Internal server error", http.StatusInternalServerError)
			return
		}

		for _, cred := range persistentState.Credentials {
			if cred.ID == authenticatedCredId {
				if cred.RequireUv && !updatedCred.Flags.UserVerified {
					antiBruteForceSleep()
					http.Error(w, "Conflict", http.StatusConflict)
					return
				}
				break
			}
		}

		authenticatedCredName := authenticatedCredId
		var signCountBefore uint32 = 0

		updateCredIndex := slices.IndexFunc(persistentState.Credentials, func(cred WebauthnCredential) bool { return cred.ID == authenticatedCredId })
		if updateCredIndex != -1 {
			updateCred := &persistentState.Credentials[updateCredIndex]
			signCountBefore = updateCred.SignCount
			authenticatedCredName = updateCred.NicknameOrID()
			updateCred.SignCount = updatedCred.Authenticator.SignCount
			updateCred.LastUseTime = time.Now().Truncate(time.Second).UTC()
			err = s.storeState(persistentState)
			if err != nil {
				l.Warnln("Failed to update authenticated WebAuthn credential", err)
				http.Error(w, "Internal server error", http.StatusInternalServerError)
				return
			}
		}

		if updatedCred.Authenticator.CloneWarning && signCountBefore != 0 {
			l.Warnln(fmt.Sprintf("Invalid WebAuthn signature count for credential %q: expected > %d, was: %d. The credential may have been cloned.", authenticatedCredName, signCountBefore, parsedResponse.Response.AuthenticatorData.Counter))
		}

		tokenCookieManager.createSession(guiCfg.User, req.StayLoggedIn, w, r)
		w.WriteHeader(http.StatusNoContent)
	}
}

func (s *webauthnService) getConfigLikeState(w http.ResponseWriter, _ *http.Request) {
	persistentState, err := s.loadState()
	if err != nil {
		l.Warnln("Failed to load persistent WebAuthn state", err)
		http.Error(w, "Internal server error", http.StatusInternalServerError)
		return
	}

	w.WriteHeader(http.StatusOK)
	sendJSON(w, persistentState)
}

func (s *webauthnService) updateConfigLikeState(w http.ResponseWriter, r *http.Request) {
	// Don't allow adding new WebAuthn credentials without passing a registration challenge,
	// and only allow updating the Nickname and RequireUv fields

	persistentState, err := s.loadState()
	if err != nil {
		l.Warnln("Failed to load persistent WebAuthn state", err)
		http.Error(w, "Internal server error", http.StatusInternalServerError)
		return
	}

	var newState WebauthnState
	if err := unmarshalTo(r.Body, &newState); err != nil {
		l.Debugln("Failed to parse response:", err)
		http.Error(w, "Failed to parse response.", http.StatusBadRequest)
		return
	}

	existingCredentials := make(map[string]WebauthnCredential)
	for _, cred := range persistentState.Credentials {
		existingCredentials[cred.ID] = cred
	}
	for _, cred := range s.credentialsPendingRegistration {
		existingCredentials[cred.ID] = cred
	}

	var updatedCredentials []WebauthnCredential
	updatedCredentialsMap := make(map[string]WebauthnCredential)
	for _, newCred := range newState.Credentials {
		if exCred, ok := existingCredentials[newCred.ID]; ok {
			exCred.Nickname = newCred.Nickname
			exCred.RequireUv = newCred.RequireUv
			updatedCredentials = append(updatedCredentials, exCred)
			updatedCredentialsMap[newCred.ID] = exCred
		}
	}

	persistentState.Credentials = updatedCredentials
	err = s.storeState(persistentState)
	if err != nil {
		l.Warnln("Failed to update WebAuthn credentials", err)
		http.Error(w, "Internal server error", http.StatusInternalServerError)
		return
	}

	s.credentialsPendingRegistration = sliceutil.Filter(
		s.credentialsPendingRegistration,
		func(pendCred *WebauthnCredential) bool {
			_, ok := updatedCredentialsMap[pendCred.ID]
			return !ok
		},
	)

	w.WriteHeader(http.StatusOK)
	sendJSON(w, persistentState)
}<|MERGE_RESOLUTION|>--- conflicted
+++ resolved
@@ -185,19 +185,7 @@
 	return result
 }
 
-<<<<<<< HEAD
-func (s *webauthnService) EligibleWebAuthnCredentials(guiCfg config.GUIConfiguration) ([]config.WebauthnCredential, error) {
-=======
-func (s *webauthnService) IsAuthReady(guiCfg config.GUIConfiguration) (bool, error) {
-	eligibleCredentials, err := s.EligibleWebAuthnCredentials(guiCfg)
-	if err != nil {
-		return false, err
-	}
-	return guiCfg.UseTLS() && len(eligibleCredentials) > 0, nil
-}
-
 func (s *webauthnService) EligibleWebAuthnCredentials(guiCfg config.GUIConfiguration) ([]WebauthnCredential, error) {
->>>>>>> 64edef4c
 	state, err := s.loadState()
 	if err != nil {
 		return nil, err
