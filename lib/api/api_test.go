// Copyright (C) 2016 The Syncthing Authors.
//
// This Source Code Form is subject to the terms of the Mozilla Public
// License, v. 2.0. If a copy of the MPL was not distributed with this file,
// You can obtain one at https://mozilla.org/MPL/2.0/.

package api

import (
	"bytes"
	"compress/gzip"
	"context"
	"crypto"
	"crypto/ecdsa"
	"crypto/elliptic"
	cryptoRand "crypto/rand"
	"crypto/sha256"
	"crypto/tls"
	"encoding/base64"
	"encoding/json"
	"fmt"
	"io"
	"net"
	"net/http"
	"net/http/httptest"
	"os"
	"path/filepath"
	"reflect"
	"slices"
	"strconv"
	"strings"
	"testing"
	"time"

	"github.com/d4l3k/messagediff"
	webauthnProtocol "github.com/go-webauthn/webauthn/protocol"
	"github.com/go-webauthn/webauthn/protocol/webauthncbor"
	"github.com/go-webauthn/webauthn/protocol/webauthncose"
	"github.com/syncthing/syncthing/lib/assets"
	"github.com/syncthing/syncthing/lib/build"
	"github.com/syncthing/syncthing/lib/config"
	connmocks "github.com/syncthing/syncthing/lib/connections/mocks"
	"github.com/syncthing/syncthing/lib/db"
	"github.com/syncthing/syncthing/lib/db/backend"
	discovermocks "github.com/syncthing/syncthing/lib/discover/mocks"
	"github.com/syncthing/syncthing/lib/events"
	eventmocks "github.com/syncthing/syncthing/lib/events/mocks"
	"github.com/syncthing/syncthing/lib/fs"
	"github.com/syncthing/syncthing/lib/locations"
	"github.com/syncthing/syncthing/lib/logger"
	loggermocks "github.com/syncthing/syncthing/lib/logger/mocks"
	"github.com/syncthing/syncthing/lib/model"
	modelmocks "github.com/syncthing/syncthing/lib/model/mocks"
	"github.com/syncthing/syncthing/lib/protocol"
	"github.com/syncthing/syncthing/lib/rand"
	"github.com/syncthing/syncthing/lib/structutil"
	"github.com/syncthing/syncthing/lib/svcutil"
	"github.com/syncthing/syncthing/lib/sync"
	"github.com/syncthing/syncthing/lib/testutil"
	"github.com/syncthing/syncthing/lib/tlsutil"
	"github.com/syncthing/syncthing/lib/ur"
	"github.com/thejerf/suture/v4"
)

var (
	confDir    = filepath.Join("testdata", "config")
	dev1       protocol.DeviceID
	apiCfg     = newMockedConfig()
	testAPIKey = "foobarbaz"
)

func withTestDefaults(guiCfg config.GUIConfiguration) config.GUIConfiguration {
	defaultGuiCfg := structutil.WithDefaults(config.GUIConfiguration{})

	if guiCfg.WebauthnRpId == "" {
		guiCfg.WebauthnRpId = defaultGuiCfg.WebauthnRpId
	}
	if guiCfg.WebauthnOrigin == "" {
		guiCfg.WebauthnOrigin = defaultGuiCfg.WebauthnOrigin
	}

	return guiCfg
}

func init() {
	dev1, _ = protocol.DeviceIDFromString("AIR6LPZ-7K4PTTV-UXQSMUU-CPQ5YWH-OEDFIIQ-JUG777G-2YQXXR5-YD6AWQR")
	apiCfg.GUIReturns(withTestDefaults(config.GUIConfiguration{APIKey: testAPIKey, RawAddress: "127.0.0.1:0"}))
}

func TestMain(m *testing.M) {
	orig := locations.GetBaseDir(locations.ConfigBaseDir)
	locations.SetBaseDir(locations.ConfigBaseDir, confDir)

	exitCode := m.Run()

	locations.SetBaseDir(locations.ConfigBaseDir, orig)

	os.Exit(exitCode)
}

func TestStopAfterBrokenConfig(t *testing.T) {
	t.Parallel()

	cfg := config.Configuration{
		GUI: withTestDefaults(config.GUIConfiguration{
			RawAddress: "127.0.0.1:0",
			RawUseTLS:  false,
		}),
	}
	w := config.Wrap("/dev/null", cfg, protocol.LocalDeviceID, events.NoopLogger)

	mdb, _ := db.NewLowlevel(backend.OpenMemory(), events.NoopLogger)
	kdb := db.NewMiscDataNamespace(mdb)
	srvAbstract := New(protocol.LocalDeviceID, w, "", "syncthing", nil, nil, nil, events.NoopLogger, nil, nil, nil, nil, nil, nil, false, kdb)
	srv := srvAbstract.(*service)

	srv.started = make(chan string)

	sup := suture.New("test", svcutil.SpecWithDebugLogger(l))
	sup.Add(srv)
	ctx, cancel := context.WithCancel(context.Background())
	sup.ServeBackground(ctx)

	<-srv.started

	// Service is now running, listening on a random port on localhost. Now we
	// request a config change to a completely invalid listen address. The
	// commit will fail and the service will be in a broken state.

	newCfg := config.Configuration{
		GUI: config.GUIConfiguration{
			RawAddress: "totally not a valid address",
			RawUseTLS:  false,
		},
	}
	if err := srv.VerifyConfiguration(cfg, newCfg); err == nil {
		t.Fatal("Verify config should have failed")
	}

	cancel()
}

func TestAssetsDir(t *testing.T) {
	t.Parallel()

	// For any given request to $FILE, we should return the first found of
	//  - assetsdir/$THEME/$FILE
	//  - compiled in asset $THEME/$FILE
	//  - assetsdir/default/$FILE
	//  - compiled in asset default/$FILE

	// The asset map contains compressed assets, so create a couple of gzip compressed assets here.
	buf := new(bytes.Buffer)
	gw := gzip.NewWriter(buf)
	gw.Write([]byte("default"))
	gw.Close()
	def := assets.Asset{
		Content: buf.String(),
		Gzipped: true,
	}

	buf = new(bytes.Buffer)
	gw = gzip.NewWriter(buf)
	gw.Write([]byte("foo"))
	gw.Close()
	foo := assets.Asset{
		Content: buf.String(),
		Gzipped: true,
	}

	e := &staticsServer{
		theme:    "foo",
		mut:      sync.NewRWMutex(),
		assetDir: "testdata",
		assets: map[string]assets.Asset{
			"foo/a":     foo, // overridden in foo/a
			"foo/b":     foo,
			"default/a": def, // overridden in default/a (but foo/a takes precedence)
			"default/b": def, // overridden in default/b (but foo/b takes precedence)
			"default/c": def,
		},
	}

	s := httptest.NewServer(e)
	defer s.Close()

	// assetsdir/foo/a exists, overrides compiled in
	expectURLToContain(t, s.URL+"/a", "overridden-foo")

	// foo/b is compiled in, default/b is overridden, return compiled in
	expectURLToContain(t, s.URL+"/b", "foo")

	// only exists as compiled in default/c so use that
	expectURLToContain(t, s.URL+"/c", "default")

	// only exists as overridden default/d so use that
	expectURLToContain(t, s.URL+"/d", "overridden-default")
}

func expectURLToContain(t *testing.T, url, exp string) {
	res, err := http.Get(url)
	if err != nil {
		t.Error(err)
		return
	}

	if res.StatusCode != 200 {
		t.Errorf("Got %s instead of 200 OK", res.Status)
		return
	}

	data, err := io.ReadAll(res.Body)
	res.Body.Close()
	if err != nil {
		t.Error(err)
		return
	}

	if string(data) != exp {
		t.Errorf("Got %q instead of %q on %q", data, exp, url)
		return
	}
}

func TestDirNames(t *testing.T) {
	t.Parallel()

	names := dirNames("testdata")
	expected := []string{"config", "default", "foo", "testfolder"}
	if diff, equal := messagediff.PrettyDiff(expected, names); !equal {
		t.Errorf("Unexpected dirNames return: %#v\n%s", names, diff)
	}
}

type httpTestCase struct {
	URL     string        // URL to check
	Code    int           // Expected result code
	Type    string        // Expected content type
	Prefix  string        // Expected result prefix
	Timeout time.Duration // Defaults to a second
}

func TestAPIServiceRequests(t *testing.T) {
	t.Parallel()

	baseURL, cancel, _, err := startHTTP(apiCfg)
	if err != nil {
		t.Fatal(err)
	}
	t.Cleanup(cancel)

	cases := []httpTestCase{
		// /rest/db
		{
			URL:     "/rest/db/completion?device=" + protocol.LocalDeviceID.String() + "&folder=default",
			Code:    200,
			Type:    "application/json",
			Prefix:  "{",
			Timeout: 15 * time.Second,
		},
		{
			URL:  "/rest/db/file?folder=default&file=something",
			Code: 404,
		},
		{
			URL:    "/rest/db/ignores?folder=default",
			Code:   200,
			Type:   "application/json",
			Prefix: "{",
		},
		{
			URL:    "/rest/db/need?folder=default",
			Code:   200,
			Type:   "application/json",
			Prefix: "{",
		},
		{
			URL:    "/rest/db/status?folder=default",
			Code:   200,
			Type:   "application/json",
			Prefix: "{",
		},
		{
			URL:    "/rest/db/browse?folder=default",
			Code:   200,
			Type:   "application/json",
			Prefix: "null",
		},
		{
			URL:    "/rest/db/status?folder=default",
			Code:   200,
			Type:   "application/json",
			Prefix: "",
		},

		// /rest/stats
		{
			URL:    "/rest/stats/device",
			Code:   200,
			Type:   "application/json",
			Prefix: "null",
		},
		{
			URL:    "/rest/stats/folder",
			Code:   200,
			Type:   "application/json",
			Prefix: "null",
		},

		// /rest/svc
		{
			URL:    "/rest/svc/deviceid?id=" + protocol.LocalDeviceID.String(),
			Code:   200,
			Type:   "application/json",
			Prefix: "{",
		},
		{
			URL:    "/rest/svc/lang",
			Code:   200,
			Type:   "application/json",
			Prefix: "[",
		},
		{
			URL:     "/rest/svc/report",
			Code:    200,
			Type:    "application/json",
			Prefix:  "{",
			Timeout: 5 * time.Second,
		},

		// /rest/system
		{
			URL:    "/rest/system/browse?current=~",
			Code:   200,
			Type:   "application/json",
			Prefix: "[",
		},
		{
			URL:    "/rest/system/config",
			Code:   200,
			Type:   "application/json",
			Prefix: "{",
		},
		{
			URL:    "/rest/system/config/insync",
			Code:   200,
			Type:   "application/json",
			Prefix: "{",
		},
		{
			URL:    "/rest/system/connections",
			Code:   200,
			Type:   "application/json",
			Prefix: "null",
		},
		{
			URL:    "/rest/system/discovery",
			Code:   200,
			Type:   "application/json",
			Prefix: "{",
		},
		{
			URL:    "/rest/system/error?since=0",
			Code:   200,
			Type:   "application/json",
			Prefix: "{",
		},
		{
			URL:    "/rest/system/ping",
			Code:   200,
			Type:   "application/json",
			Prefix: "{",
		},
		{
			URL:    "/rest/system/status",
			Code:   200,
			Type:   "application/json",
			Prefix: "{",
		},
		{
			URL:    "/rest/system/version",
			Code:   200,
			Type:   "application/json",
			Prefix: "{",
		},
		{
			URL:    "/rest/system/debug",
			Code:   200,
			Type:   "application/json",
			Prefix: "{",
		},
		{
			URL:    "/rest/system/log?since=0",
			Code:   200,
			Type:   "application/json",
			Prefix: "{",
		},
		{
			URL:    "/rest/system/log.txt?since=0",
			Code:   200,
			Type:   "text/plain",
			Prefix: "",
		},

		// /rest/config
		{
			URL:    "/rest/config",
			Code:   200,
			Type:   "application/json",
			Prefix: "",
		},
		{
			URL:    "/rest/config/folders",
			Code:   200,
			Type:   "application/json",
			Prefix: "",
		},
		{
			URL:    "/rest/config/folders/missing",
			Code:   404,
			Type:   "text/plain",
			Prefix: "",
		},
		{
			URL:    "/rest/config/devices",
			Code:   200,
			Type:   "application/json",
			Prefix: "",
		},
		{
			URL:    "/rest/config/devices/illegalid",
			Code:   400,
			Type:   "text/plain",
			Prefix: "",
		},
		{
			URL:    "/rest/config/devices/" + protocol.GlobalDeviceID.String(),
			Code:   404,
			Type:   "text/plain",
			Prefix: "",
		},
		{
			URL:    "/rest/config/options",
			Code:   200,
			Type:   "application/json",
			Prefix: "{",
		},
		{
			URL:    "/rest/config/gui",
			Code:   200,
			Type:   "application/json",
			Prefix: "{",
		},
		{
			URL:    "/rest/config/ldap",
			Code:   200,
			Type:   "application/json",
			Prefix: "{",
		},
	}

	for _, tc := range cases {
		tc := tc
		t.Run(tc.URL, func(t *testing.T) {
			t.Parallel()
			testHTTPRequest(t, baseURL, tc, testAPIKey)
		})
	}
}

// testHTTPRequest tries the given test case, comparing the result code,
// content type, and result prefix.
func testHTTPRequest(t *testing.T, baseURL string, tc httpTestCase, apikey string) {
	// Since running tests in parallel, the previous 1s timeout proved to be too short.
	// https://github.com/syncthing/syncthing/issues/9455
	timeout := 10 * time.Second
	if tc.Timeout > 0 {
		timeout = tc.Timeout
	}
	cli := &http.Client{
		Timeout: timeout,
	}

	req, err := http.NewRequest("GET", baseURL+tc.URL, nil)
	if err != nil {
		t.Errorf("Unexpected error requesting %s: %v", tc.URL, err)
		return
	}
	req.Header.Set("X-API-Key", apikey)

	resp, err := cli.Do(req)
	if err != nil {
		t.Errorf("Unexpected error requesting %s: %v", tc.URL, err)
		return
	}
	defer resp.Body.Close()

	if resp.StatusCode != tc.Code {
		t.Errorf("Get on %s should have returned status code %d, not %s", tc.URL, tc.Code, resp.Status)
		return
	}

	ct := resp.Header.Get("Content-Type")
	if !strings.HasPrefix(ct, tc.Type) {
		t.Errorf("The content type on %s should be %q, not %q", tc.URL, tc.Type, ct)
		return
	}

	data, err := io.ReadAll(resp.Body)
	if err != nil {
		t.Errorf("Unexpected error reading %s: %v", tc.URL, err)
		return
	}

	if !bytes.HasPrefix(data, []byte(tc.Prefix)) {
		t.Errorf("Returned data from %s does not have prefix %q: %s", tc.URL, tc.Prefix, data)
		return
	}
}

func hasSessionCookie(cookies []*http.Cookie) bool {
	for _, cookie := range cookies {
		if cookie.MaxAge >= 0 && strings.HasPrefix(cookie.Name, "sessionid") {
			return true
		}
	}
	return false
}

func hasDeleteSessionCookie(cookies []*http.Cookie) bool {
	for _, cookie := range cookies {
		if cookie.MaxAge < 0 && strings.HasPrefix(cookie.Name, "sessionid") {
			return true
		}
	}
	return false
}

func httpRequest(method string, url string, body any, basicAuthUsername, basicAuthPassword, xapikeyHeader, authorizationBearer, csrfTokenName, csrfTokenValue string, cookies []*http.Cookie, t *testing.T) *http.Response {
	t.Helper()

	var bodyReader io.Reader = nil
	if body != nil {
		bodyBytes, err := json.Marshal(body)
		if err != nil {
			t.Fatal(err)
		}
		bodyReader = bytes.NewReader(bodyBytes)
	}

	req, err := http.NewRequest(method, url, bodyReader)
	if err != nil {
		t.Fatal(err)
	}

	if basicAuthUsername != "" || basicAuthPassword != "" {
		req.SetBasicAuth(basicAuthUsername, basicAuthPassword)
	}

	if xapikeyHeader != "" {
		req.Header.Set("X-API-Key", xapikeyHeader)
	}

	if authorizationBearer != "" {
		req.Header.Set("Authorization", "Bearer "+authorizationBearer)
	}

	if csrfTokenName != "" && csrfTokenValue != "" {
		req.Header.Set("X-"+csrfTokenName, csrfTokenValue)
	}

	for _, cookie := range cookies {
		req.AddCookie(cookie)
	}

	client := http.Client{Timeout: 15 * time.Second}
	resp, err := client.Do(req)
	if err != nil {
		t.Fatal(err)
	}

	return resp
}

func httpGet(url string, basicAuthUsername, basicAuthPassword, xapikeyHeader, authorizationBearer string, cookies []*http.Cookie, t *testing.T) *http.Response {
	t.Helper()
	return httpRequest(http.MethodGet, url, nil, basicAuthUsername, basicAuthPassword, xapikeyHeader, authorizationBearer, "", "", cookies, t)
}

func httpGetCsrf(url string, csrfTokenName, csrfTokenValue string, t *testing.T) *http.Response {
	t.Helper()
	return httpRequest(http.MethodGet, url, nil, "", "", "", "", csrfTokenName, csrfTokenValue, nil, t)
}

func httpPost(url string, body map[string]string, cookies []*http.Cookie, t *testing.T) *http.Response {
	t.Helper()
	return httpRequest(http.MethodPost, url, body, "", "", "", "", "", "", cookies, t)
}

func httpPostCsrf(url string, body any, csrfTokenName, csrfTokenValue string, t *testing.T) *http.Response {
	t.Helper()
	return httpRequest(http.MethodPost, url, body, "", "", "", "", csrfTokenName, csrfTokenValue, nil, t)
}

func TestRequireAuth(t *testing.T) {
	t.Parallel()

	httpGetNoAuth := func(url string) *http.Response {
		t.Helper()
		return httpGet(url, "", "", "", "", nil, t)
	}

	startServer := func(t *testing.T, requireAuth bool) string {
		cfg := newMockedConfig()
		cfg.GUIReturns(withTestDefaults(config.GUIConfiguration{
			RequireAuth: requireAuth,
			RawAddress:  "127.0.0.1:0",
		}))
		baseURL, cancel, _, err := startHTTP(cfg)
		if err != nil {
			t.Fatal(err)
		}
		t.Cleanup(cancel)
		return baseURL
	}

	t.Run("unauthed request is rejected when RequireAuth is set", func(t *testing.T) {
		t.Parallel()
		baseUrl := startServer(t, true)
		resp := httpGetNoAuth(baseUrl + "/meta.js")
		if resp.StatusCode != http.StatusForbidden {
			t.Errorf("Unexpected non-403 return code %d for unauthed request", resp.StatusCode)
		}
		if hasSessionCookie(resp.Cookies()) {
			t.Errorf("Unexpected session cookie for unauthed request")
		}
	})

	t.Run("unauthed request is accepted when RequireAuth is not set", func(t *testing.T) {
		t.Parallel()
		baseUrl := startServer(t, false)
		resp := httpGetNoAuth(baseUrl + "/meta.js")
		if resp.StatusCode != http.StatusOK {
			t.Errorf("Unexpected non-200 return code %d for unauthed request", resp.StatusCode)
		}
		if hasSessionCookie(resp.Cookies()) {
			t.Errorf("Unexpected session cookie for unauthed request")
		}
	})
}

func TestHTTPLogin(t *testing.T) {
	t.Parallel()

	httpGetBasicAuth := func(url string, username string, password string) *http.Response {
		t.Helper()
		return httpGet(url, username, password, "", "", nil, t)
	}

	httpGetXapikey := func(url string, xapikeyHeader string) *http.Response {
		t.Helper()
		return httpGet(url, "", "", xapikeyHeader, "", nil, t)
	}

	httpGetAuthorizationBearer := func(url string, bearer string) *http.Response {
		t.Helper()
		return httpGet(url, "", "", "", bearer, nil, t)
	}

	testWith := func(sendBasicAuthPrompt bool, expectedOkStatus int, expectedFailStatus int, path string) {
		cfg := newMockedConfig()
		cfg.GUIReturns(withTestDefaults(config.GUIConfiguration{
			RequireAuth:         true,
			User:                "üser",
			Password:            "$2a$10$IdIZTxTg/dCNuNEGlmLynOjqg4B1FvDKuIV5e0BB3pnWVHNb8.GSq", // bcrypt of "räksmörgås" in UTF-8
			RawAddress:          "127.0.0.1:0",
			APIKey:              testAPIKey,
			SendBasicAuthPrompt: sendBasicAuthPrompt,
		}))
		baseURL, cancel, _, err := startHTTP(cfg)
		if err != nil {
			t.Fatal(err)
		}
		t.Cleanup(cancel)
		url := baseURL + path

		t.Run(fmt.Sprintf("%d path", expectedOkStatus), func(t *testing.T) {
			t.Parallel()
			t.Run("no auth is rejected", func(t *testing.T) {
				t.Parallel()
				resp := httpGetBasicAuth(url, "", "")
				if resp.StatusCode != expectedFailStatus {
					t.Errorf("Unexpected non-%d return code %d for unauthed request", expectedFailStatus, resp.StatusCode)
				}
				if hasSessionCookie(resp.Cookies()) {
					t.Errorf("Unexpected session cookie for unauthed request")
				}
			})

			t.Run("incorrect password is rejected", func(t *testing.T) {
				t.Parallel()
				resp := httpGetBasicAuth(url, "üser", "rksmrgs")
				if resp.StatusCode != expectedFailStatus {
					t.Errorf("Unexpected non-%d return code %d for incorrect password", expectedFailStatus, resp.StatusCode)
				}
				if hasSessionCookie(resp.Cookies()) {
					t.Errorf("Unexpected session cookie for incorrect password")
				}
			})

			t.Run("incorrect username is rejected", func(t *testing.T) {
				t.Parallel()
				resp := httpGetBasicAuth(url, "user", "räksmörgås") // string literals in Go source code are in UTF-8
				if resp.StatusCode != expectedFailStatus {
					t.Errorf("Unexpected non-%d return code %d for incorrect username", expectedFailStatus, resp.StatusCode)
				}
				if hasSessionCookie(resp.Cookies()) {
					t.Errorf("Unexpected session cookie for incorrect username")
				}
			})

			t.Run("UTF-8 auth works", func(t *testing.T) {
				t.Parallel()
				resp := httpGetBasicAuth(url, "üser", "räksmörgås") // string literals in Go source code are in UTF-8
				if resp.StatusCode != expectedOkStatus {
					t.Errorf("Unexpected non-%d return code %d for authed request (UTF-8)", expectedOkStatus, resp.StatusCode)
				}
				if !hasSessionCookie(resp.Cookies()) {
					t.Errorf("Expected session cookie for authed request (UTF-8)")
				}
			})

			t.Run("Logout removes the session cookie", func(t *testing.T) {
				t.Parallel()
				resp := httpGetBasicAuth(url, "üser", "räksmörgås") // string literals in Go source code are in UTF-8
				if resp.StatusCode != expectedOkStatus {
					t.Errorf("Unexpected non-%d return code %d for authed request (UTF-8)", expectedOkStatus, resp.StatusCode)
				}
				if !hasSessionCookie(resp.Cookies()) {
					t.Errorf("Expected session cookie for authed request (UTF-8)")
				}
				logoutResp := httpPost(baseURL+"/rest/noauth/auth/logout", nil, resp.Cookies(), t)
				if !hasDeleteSessionCookie(logoutResp.Cookies()) {
					t.Errorf("Expected session cookie to be deleted for logout request")
				}
			})

			t.Run("Session cookie is invalid after logout", func(t *testing.T) {
				t.Parallel()
				loginResp := httpGetBasicAuth(url, "üser", "räksmörgås") // string literals in Go source code are in UTF-8
				if loginResp.StatusCode != expectedOkStatus {
					t.Errorf("Unexpected non-%d return code %d for authed request (UTF-8)", expectedOkStatus, loginResp.StatusCode)
				}
				if !hasSessionCookie(loginResp.Cookies()) {
					t.Errorf("Expected session cookie for authed request (UTF-8)")
				}

				resp := httpGet(url, "", "", "", "", loginResp.Cookies(), t)
				if resp.StatusCode != expectedOkStatus {
					t.Errorf("Unexpected non-%d return code %d for cookie-authed request (UTF-8)", expectedOkStatus, resp.StatusCode)
				}

				httpPost(baseURL+"/rest/noauth/auth/logout", nil, loginResp.Cookies(), t)
				resp = httpGet(url, "", "", "", "", loginResp.Cookies(), t)
				if resp.StatusCode != expectedFailStatus {
					t.Errorf("Expected session to be invalid (status %d) after logout, got status: %d", expectedFailStatus, resp.StatusCode)
				}
			})

			t.Run("ISO-8859-1 auth works", func(t *testing.T) {
				t.Parallel()
				resp := httpGetBasicAuth(url, "\xfcser", "r\xe4ksm\xf6rg\xe5s") // escaped ISO-8859-1
				if resp.StatusCode != expectedOkStatus {
					t.Errorf("Unexpected non-%d return code %d for authed request (ISO-8859-1)", expectedOkStatus, resp.StatusCode)
				}
				if !hasSessionCookie(resp.Cookies()) {
					t.Errorf("Expected session cookie for authed request (ISO-8859-1)")
				}
			})

			t.Run("bad X-API-Key is rejected", func(t *testing.T) {
				t.Parallel()
				resp := httpGetXapikey(url, testAPIKey+"X")
				if resp.StatusCode != expectedFailStatus {
					t.Errorf("Unexpected non-%d return code %d for bad API key", expectedFailStatus, resp.StatusCode)
				}
				if hasSessionCookie(resp.Cookies()) {
					t.Errorf("Unexpected session cookie for bad API key")
				}
			})

			t.Run("good X-API-Key is accepted", func(t *testing.T) {
				t.Parallel()
				resp := httpGetXapikey(url, testAPIKey)
				if resp.StatusCode != expectedOkStatus {
					t.Errorf("Unexpected non-%d return code %d for API key", expectedOkStatus, resp.StatusCode)
				}
				if hasSessionCookie(resp.Cookies()) {
					t.Errorf("Unexpected session cookie for API key")
				}
			})

			t.Run("bad Bearer is rejected", func(t *testing.T) {
				t.Parallel()
				resp := httpGetAuthorizationBearer(url, testAPIKey+"X")
				if resp.StatusCode != expectedFailStatus {
					t.Errorf("Unexpected non-%d return code %d for bad Authorization: Bearer", expectedFailStatus, resp.StatusCode)
				}
				if hasSessionCookie(resp.Cookies()) {
					t.Errorf("Unexpected session cookie for bad Authorization: Bearer")
				}
			})

			t.Run("good Bearer is accepted", func(t *testing.T) {
				t.Parallel()
				resp := httpGetAuthorizationBearer(url, testAPIKey)
				if resp.StatusCode != expectedOkStatus {
					t.Errorf("Unexpected non-%d return code %d for Authorization: Bearer", expectedOkStatus, resp.StatusCode)
				}
				if hasSessionCookie(resp.Cookies()) {
					t.Errorf("Unexpected session cookie for bad Authorization: Bearer")
				}
			})
		})
	}

	testWith(true, http.StatusOK, http.StatusOK, "/")
	testWith(true, http.StatusOK, http.StatusUnauthorized, "/meta.js")
	testWith(true, http.StatusNotFound, http.StatusUnauthorized, "/any-path/that/does/nooooooot/match-any/noauth-pattern")

	testWith(false, http.StatusOK, http.StatusOK, "/")
	testWith(false, http.StatusOK, http.StatusForbidden, "/meta.js")
	testWith(false, http.StatusNotFound, http.StatusForbidden, "/any-path/that/does/nooooooot/match-any/noauth-pattern")
}

func TestHtmlFormLogin(t *testing.T) {
	t.Parallel()

	cfg := newMockedConfig()
	cfg.GUIReturns(withTestDefaults(config.GUIConfiguration{
		RequireAuth:         true,
		User:                "üser",
		Password:            "$2a$10$IdIZTxTg/dCNuNEGlmLynOjqg4B1FvDKuIV5e0BB3pnWVHNb8.GSq", // bcrypt of "räksmörgås" in UTF-8
		SendBasicAuthPrompt: false,
	}))
	baseURL, cancel, _, err := startHTTP(cfg)
	if err != nil {
		t.Fatal(err)
	}
	t.Cleanup(cancel)

	loginUrl := baseURL + "/rest/noauth/auth/password"
	resourceUrl := baseURL + "/meta.js"
	resourceUrl404 := baseURL + "/any-path/that/does/nooooooot/match-any/noauth-pattern"

	performLogin := func(username string, password string) *http.Response {
		t.Helper()
		return httpPost(loginUrl, map[string]string{"username": username, "password": password}, nil, t)
	}

	performResourceRequest := func(url string, cookies []*http.Cookie) *http.Response {
		t.Helper()
		return httpGet(url, "", "", "", "", cookies, t)
	}

	testNoAuthPath := func(noAuthPath string) {
		t.Run("auth is not needed for "+noAuthPath, func(t *testing.T) {
			t.Parallel()
			resp := httpGet(baseURL+noAuthPath, "", "", "", "", nil, t)
			if resp.StatusCode != http.StatusOK {
				t.Errorf("Unexpected non-200 return code %d at %s", resp.StatusCode, noAuthPath)
			}
			if hasSessionCookie(resp.Cookies()) {
				t.Errorf("Unexpected session cookie at " + noAuthPath)
			}
		})
	}
	testNoAuthPath("/index.html")
	testNoAuthPath("/rest/svc/lang")

	t.Run("incorrect password is rejected with 403", func(t *testing.T) {
		t.Parallel()
		resp := performLogin("üser", "rksmrgs") // string literals in Go source code are in UTF-8
		if resp.StatusCode != http.StatusForbidden {
			t.Errorf("Unexpected non-403 return code %d for incorrect password", resp.StatusCode)
		}
		if hasSessionCookie(resp.Cookies()) {
			t.Errorf("Unexpected session cookie for incorrect password")
		}
		resp = performResourceRequest(resourceUrl, resp.Cookies())
		if resp.StatusCode != http.StatusForbidden {
			t.Errorf("Unexpected non-403 return code %d for incorrect password", resp.StatusCode)
		}
	})

	t.Run("incorrect username is rejected with 403", func(t *testing.T) {
		t.Parallel()
		resp := performLogin("user", "räksmörgås") // string literals in Go source code are in UTF-8
		if resp.StatusCode != http.StatusForbidden {
			t.Errorf("Unexpected non-403 return code %d for incorrect username", resp.StatusCode)
		}
		if hasSessionCookie(resp.Cookies()) {
			t.Errorf("Unexpected session cookie for incorrect username")
		}
		resp = performResourceRequest(resourceUrl, resp.Cookies())
		if resp.StatusCode != http.StatusForbidden {
			t.Errorf("Unexpected non-403 return code %d for incorrect username", resp.StatusCode)
		}
	})

	t.Run("UTF-8 auth works", func(t *testing.T) {
		t.Parallel()
		// JSON is always UTF-8, so ISO-8859-1 case is not applicable
		resp := performLogin("üser", "räksmörgås") // string literals in Go source code are in UTF-8
		if resp.StatusCode != http.StatusNoContent {
			t.Errorf("Unexpected non-204 return code %d for authed request (UTF-8)", resp.StatusCode)
		}
		resp = performResourceRequest(resourceUrl, resp.Cookies())
		if resp.StatusCode != http.StatusOK {
			t.Errorf("Unexpected non-200 return code %d for authed request (UTF-8)", resp.StatusCode)
		}
	})

	t.Run("Logout removes the session cookie", func(t *testing.T) {
		t.Parallel()
		// JSON is always UTF-8, so ISO-8859-1 case is not applicable
		resp := performLogin("üser", "räksmörgås") // string literals in Go source code are in UTF-8
		if resp.StatusCode != http.StatusNoContent {
			t.Errorf("Unexpected non-204 return code %d for authed request (UTF-8)", resp.StatusCode)
		}
		logoutResp := httpPost(baseURL+"/rest/noauth/auth/logout", nil, resp.Cookies(), t)
		if !hasDeleteSessionCookie(logoutResp.Cookies()) {
			t.Errorf("Expected session cookie to be deleted for logout request")
		}
	})

	t.Run("Session cookie is invalid after logout", func(t *testing.T) {
		t.Parallel()
		// JSON is always UTF-8, so ISO-8859-1 case is not applicable
		loginResp := performLogin("üser", "räksmörgås") // string literals in Go source code are in UTF-8
		if loginResp.StatusCode != http.StatusNoContent {
			t.Errorf("Unexpected non-204 return code %d for authed request (UTF-8)", loginResp.StatusCode)
		}
		resp := performResourceRequest(resourceUrl, loginResp.Cookies())
		if resp.StatusCode != http.StatusOK {
			t.Errorf("Unexpected non-200 return code %d for authed request (UTF-8)", resp.StatusCode)
		}
		httpPost(baseURL+"/rest/noauth/auth/logout", nil, loginResp.Cookies(), t)
		resp = performResourceRequest(resourceUrl, loginResp.Cookies())
		if resp.StatusCode != http.StatusForbidden {
			t.Errorf("Expected session to be invalid (status 403) after logout, got status: %d", resp.StatusCode)
		}
	})

	t.Run("form login is not applicable to other URLs", func(t *testing.T) {
		t.Parallel()
		resp := httpPost(baseURL+"/meta.js", map[string]string{"username": "üser", "password": "räksmörgås"}, nil, t)
		if resp.StatusCode != http.StatusForbidden {
			t.Errorf("Unexpected non-403 return code %d for incorrect form login URL", resp.StatusCode)
		}
		if hasSessionCookie(resp.Cookies()) {
			t.Errorf("Unexpected session cookie for incorrect form login URL")
		}
	})

	t.Run("invalid URL returns 403 before auth and 404 after auth", func(t *testing.T) {
		t.Parallel()
		resp := performResourceRequest(resourceUrl404, nil)
		if resp.StatusCode != http.StatusForbidden {
			t.Errorf("Unexpected non-403 return code %d for unauthed request", resp.StatusCode)
		}
		resp = performLogin("üser", "räksmörgås")
		if resp.StatusCode != http.StatusNoContent {
			t.Errorf("Unexpected non-204 return code %d for authed request", resp.StatusCode)
		}
		resp = performResourceRequest(resourceUrl404, resp.Cookies())
		if resp.StatusCode != http.StatusNotFound {
			t.Errorf("Unexpected non-404 return code %d for authed request", resp.StatusCode)
		}
	})
}

func TestApiCache(t *testing.T) {
	t.Parallel()

	cfg := newMockedConfig()
	cfg.GUIReturns(withTestDefaults(config.GUIConfiguration{
		RawAddress: "127.0.0.1:0",
		APIKey:     testAPIKey,
	}))
	baseURL, cancel, _, err := startHTTP(cfg)
	if err != nil {
		t.Fatal(err)
	}
	t.Cleanup(cancel)

	httpGet := func(url string, bearer string) *http.Response {
		return httpGet(url, "", "", "", bearer, nil, t)
	}

	t.Run("meta.js has no-cache headers", func(t *testing.T) {
		t.Parallel()
		url := baseURL + "/meta.js"
		resp := httpGet(url, testAPIKey)
		if resp.Header.Get("Cache-Control") != "max-age=0, no-cache, no-store" {
			t.Errorf("Expected no-cache headers at %s", url)
		}
	})

	t.Run("/rest/ has no-cache headers", func(t *testing.T) {
		t.Parallel()
		url := baseURL + "/rest/system/version"
		resp := httpGet(url, testAPIKey)
		if resp.Header.Get("Cache-Control") != "max-age=0, no-cache, no-store" {
			t.Errorf("Expected no-cache headers at %s", url)
		}
	})
}

func startHTTP(cfg config.Wrapper) (string, context.CancelFunc, *webauthnService, error) {
	return startHTTPWithWebauthnStateAndShutdownTimeout(cfg, nil, 0)
}

func startHTTPWithWebauthnState(cfg config.Wrapper, webauthnState *config.WebauthnState) (string, context.CancelFunc, *webauthnService, error) {
	return startHTTPWithWebauthnStateAndShutdownTimeout(cfg, webauthnState, 0)
}

func startHTTPWithShutdownTimeout(cfg config.Wrapper, shutdownTimeout time.Duration) (string, context.CancelFunc, *webauthnService, error) {
	return startHTTPWithWebauthnStateAndShutdownTimeout(cfg, nil, shutdownTimeout)
}

func startHTTPWithWebauthnStateAndShutdownTimeout(cfg config.Wrapper, webauthnState *config.WebauthnState, shutdownTimeout time.Duration) (string, context.CancelFunc, *webauthnService, error) {
	m := new(modelmocks.Model)
	assetDir := "../../gui"
	eventSub := new(eventmocks.BufferedSubscription)
	diskEventSub := new(eventmocks.BufferedSubscription)
	discoverer := new(discovermocks.Manager)
	connections := new(connmocks.Service)
	errorLog := new(loggermocks.Recorder)
	systemLog := new(loggermocks.Recorder)
	for _, l := range []*loggermocks.Recorder{errorLog, systemLog} {
		l.SinceReturns([]logger.Line{
			{
				When:    time.Now(),
				Message: "Test message",
			},
		})
	}
	addrChan := make(chan string)
	mockedSummary := &modelmocks.FolderSummaryService{}
	mockedSummary.SummaryReturns(new(model.FolderSummary), nil)

	// Instantiate the API service
	urService := ur.New(cfg, m, connections, false)
	mdb, _ := db.NewLowlevel(backend.OpenMemory(), events.NoopLogger)
	kdb := db.NewMiscDataNamespace(mdb)
	svcAbstract := New(protocol.LocalDeviceID, cfg, assetDir, "syncthing", m, eventSub, diskEventSub, events.NoopLogger, discoverer, connections, urService, mockedSummary, errorLog, systemLog, false, kdb)
	svc := svcAbstract.(*service)

	webauthnService, err := newWebauthnService(cfg.GUI(), "test", events.NoopLogger, kdb, "webauthn")
	if err != nil {
		return "", nil, nil, err
	}
	if webauthnState != nil {
		webauthnService.storeState(*webauthnState)
	}

	svc.started = addrChan

	if shutdownTimeout > 0*time.Millisecond {
		svc.shutdownTimeout = shutdownTimeout
	}

	// Actually start the API service
	supervisor := suture.New("API test", suture.Spec{
		PassThroughPanics: true,
	})
	supervisor.Add(svc)
	ctx, cancel := context.WithCancel(context.Background())
	supervisor.ServeBackground(ctx)

	// Make sure the API service is listening, and get the URL to use.
	addr := <-addrChan
	tcpAddr, err := net.ResolveTCPAddr("tcp", addr)
	if err != nil {
		cancel()
		return "", cancel, nil, fmt.Errorf("weird address from API service: %w", err)
	}

	host, _, _ := net.SplitHostPort(cfg.GUI().RawAddress)
	if host == "" || host == "0.0.0.0" {
		host = "127.0.0.1"
	}
	baseURL := fmt.Sprintf("http://%s", net.JoinHostPort(host, strconv.Itoa(tcpAddr.Port)))

	return baseURL, cancel, &webauthnService, nil
}

func TestCSRFRequired(t *testing.T) {
	t.Parallel()

	baseURL, cancel, _, err := startHTTP(apiCfg)
	if err != nil {
		t.Fatal("Unexpected error from getting base URL:", err)
	}
	t.Cleanup(cancel)

	cli := &http.Client{
		Timeout: time.Minute,
	}

	// Getting the base URL (i.e. "/") should succeed.

	resp, err := cli.Get(baseURL)
	if err != nil {
		t.Fatal("Unexpected error from getting base URL:", err)
	}
	resp.Body.Close()
	if resp.StatusCode != http.StatusOK {
		t.Fatal("Getting base URL should succeed, not", resp.Status)
	}

	// Find the returned CSRF token for future use

	var csrfTokenName, csrfTokenValue string
	for _, cookie := range resp.Cookies() {
		if strings.HasPrefix(cookie.Name, "CSRF-Token") {
			csrfTokenName = cookie.Name
			csrfTokenValue = cookie.Value
			break
		}
	}

	if csrfTokenValue == "" {
		t.Fatal("Failed to initialize CSRF test: no CSRF cookie returned from " + baseURL)
	}

	t.Run("/rest without a token should fail", func(t *testing.T) {
		t.Parallel()
		resp, err := cli.Get(baseURL + "/rest/system/config")
		if err != nil {
			t.Fatal("Unexpected error from getting /rest/system/config:", err)
		}
		resp.Body.Close()
		if resp.StatusCode != http.StatusForbidden {
			t.Fatal("Getting /rest/system/config without CSRF token should fail, not", resp.Status)
		}
	})

	t.Run("/rest with a token should succeed", func(t *testing.T) {
		t.Parallel()
		req, _ := http.NewRequest("GET", baseURL+"/rest/system/config", nil)
		req.Header.Set("X-"+csrfTokenName, csrfTokenValue)
		resp, err := cli.Do(req)
		if err != nil {
			t.Fatal("Unexpected error from getting /rest/system/config:", err)
		}
		resp.Body.Close()
		if resp.StatusCode != http.StatusOK {
			t.Fatal("Getting /rest/system/config with CSRF token should succeed, not", resp.Status)
		}
	})

	t.Run("/rest with an incorrect API key should fail, X-API-Key version", func(t *testing.T) {
		t.Parallel()
		req, _ := http.NewRequest("GET", baseURL+"/rest/system/config", nil)
		req.Header.Set("X-API-Key", testAPIKey+"X")
		resp, err := cli.Do(req)
		if err != nil {
			t.Fatal("Unexpected error from getting /rest/system/config:", err)
		}
		resp.Body.Close()
		if resp.StatusCode != http.StatusForbidden {
			t.Fatal("Getting /rest/system/config with incorrect API token should fail, not", resp.Status)
		}
	})

	t.Run("/rest with an incorrect API key should fail, Bearer auth version", func(t *testing.T) {
		t.Parallel()
		req, _ := http.NewRequest("GET", baseURL+"/rest/system/config", nil)
		req.Header.Set("Authorization", "Bearer "+testAPIKey+"X")
		resp, err := cli.Do(req)
		if err != nil {
			t.Fatal("Unexpected error from getting /rest/system/config:", err)
		}
		resp.Body.Close()
		if resp.StatusCode != http.StatusForbidden {
			t.Fatal("Getting /rest/system/config with incorrect API token should fail, not", resp.Status)
		}
	})

	t.Run("/rest with the API key should succeed", func(t *testing.T) {
		t.Parallel()
		req, _ := http.NewRequest("GET", baseURL+"/rest/system/config", nil)
		req.Header.Set("X-API-Key", testAPIKey)
		resp, err := cli.Do(req)
		if err != nil {
			t.Fatal("Unexpected error from getting /rest/system/config:", err)
		}
		resp.Body.Close()
		if resp.StatusCode != http.StatusOK {
			t.Fatal("Getting /rest/system/config with API key should succeed, not", resp.Status)
		}
	})

	t.Run("/rest with the API key as a bearer token should succeed", func(t *testing.T) {
		t.Parallel()
		req, _ := http.NewRequest("GET", baseURL+"/rest/system/config", nil)
		req.Header.Set("Authorization", "Bearer "+testAPIKey)
		resp, err := cli.Do(req)
		if err != nil {
			t.Fatal("Unexpected error from getting /rest/system/config:", err)
		}
		resp.Body.Close()
		if resp.StatusCode != http.StatusOK {
			t.Fatal("Getting /rest/system/config with API key should succeed, not", resp.Status)
		}
	})
}

func TestRandomString(t *testing.T) {
	t.Parallel()

	baseURL, cancel, _, err := startHTTP(apiCfg)
	if err != nil {
		t.Fatal(err)
	}
	defer cancel()
	cli := &http.Client{
		Timeout: time.Second,
	}

	// The default should be to return a 32 character random string

	for _, url := range []string{"/rest/svc/random/string", "/rest/svc/random/string?length=-1", "/rest/svc/random/string?length=yo"} {
		req, _ := http.NewRequest("GET", baseURL+url, nil)
		req.Header.Set("X-API-Key", testAPIKey)
		resp, err := cli.Do(req)
		if err != nil {
			t.Fatal(err)
		}

		var res map[string]string
		if err := json.NewDecoder(resp.Body).Decode(&res); err != nil {
			t.Fatal(err)
		}
		if len(res["random"]) != 32 {
			t.Errorf("Expected 32 random characters, got %q of length %d", res["random"], len(res["random"]))
		}
	}

	// We can ask for a different length if we like

	req, _ := http.NewRequest("GET", baseURL+"/rest/svc/random/string?length=27", nil)
	req.Header.Set("X-API-Key", testAPIKey)
	resp, err := cli.Do(req)
	if err != nil {
		t.Fatal(err)
	}

	var res map[string]string
	if err := json.NewDecoder(resp.Body).Decode(&res); err != nil {
		t.Fatal(err)
	}
	if len(res["random"]) != 27 {
		t.Errorf("Expected 27 random characters, got %q of length %d", res["random"], len(res["random"]))
	}
}

func TestConfigPostOK(t *testing.T) {
	t.Parallel()

	cfg := bytes.NewBuffer([]byte(`{
		"version": 15,
		"folders": [
			{
				"id": "foo",
				"path": "TestConfigPostOK"
			}
		]
	}`))

	resp, err := testConfigPost(cfg)
	if err != nil {
		t.Fatal(err)
	}
	if resp.StatusCode != http.StatusOK {
		t.Error("Expected 200 OK, not", resp.Status)
	}
	os.RemoveAll("TestConfigPostOK")
}

func TestConfigPostDupFolder(t *testing.T) {
	t.Parallel()

	cfg := bytes.NewBuffer([]byte(`{
		"version": 15,
		"folders": [
			{"id": "foo"},
			{"id": "foo"}
		]
	}`))

	resp, err := testConfigPost(cfg)
	if err != nil {
		t.Fatal(err)
	}
	if resp.StatusCode != http.StatusBadRequest {
		t.Error("Expected 400 Bad Request, not", resp.Status)
	}
}

func testConfigPost(data io.Reader) (*http.Response, error) {
	baseURL, cancel, _, err := startHTTP(apiCfg)
	if err != nil {
		return nil, err
	}
	defer cancel()
	cli := &http.Client{
		Timeout: time.Second,
	}

	req, _ := http.NewRequest("POST", baseURL+"/rest/system/config", data)
	req.Header.Set("X-API-Key", testAPIKey)
	return cli.Do(req)
}

func TestHostCheck(t *testing.T) {
	t.Parallel()

	// An API service bound to localhost should reject non-localhost host Headers

	cfg := newMockedConfig()
	cfg.GUIReturns(withTestDefaults(config.GUIConfiguration{RawAddress: "127.0.0.1:0"}))
	baseURL, cancel, _, err := startHTTP(cfg)
	if err != nil {
		t.Fatal(err)
	}
	defer cancel()

	// A normal HTTP get to the localhost-bound service should succeed

	resp, err := http.Get(baseURL)
	if err != nil {
		t.Fatal(err)
	}
	resp.Body.Close()
	if resp.StatusCode != http.StatusOK {
		t.Error("Regular HTTP get: expected 200 OK, not", resp.Status)
	}

	// A request with a suspicious Host header should fail

	req, _ := http.NewRequest("GET", baseURL, nil)
	req.Host = "example.com"
	resp, err = http.DefaultClient.Do(req)
	if err != nil {
		t.Fatal(err)
	}
	resp.Body.Close()
	if resp.StatusCode != http.StatusForbidden {
		t.Error("Suspicious Host header: expected 403 Forbidden, not", resp.Status)
	}

	// A request with an explicit "localhost:8384" Host header should pass

	req, _ = http.NewRequest("GET", baseURL, nil)
	req.Host = "localhost:8384"
	resp, err = http.DefaultClient.Do(req)
	if err != nil {
		t.Fatal(err)
	}
	resp.Body.Close()
	if resp.StatusCode != http.StatusOK {
		t.Error("Explicit localhost:8384: expected 200 OK, not", resp.Status)
	}

	// A request with an explicit "localhost" Host header (no port) should pass

	req, _ = http.NewRequest("GET", baseURL, nil)
	req.Host = "localhost"
	resp, err = http.DefaultClient.Do(req)
	if err != nil {
		t.Fatal(err)
	}
	resp.Body.Close()
	if resp.StatusCode != http.StatusOK {
		t.Error("Explicit localhost: expected 200 OK, not", resp.Status)
	}

	// A server with InsecureSkipHostCheck set behaves differently

	cfg = newMockedConfig()
	cfg.GUIReturns(withTestDefaults(config.GUIConfiguration{
		RawAddress:            "127.0.0.1:0",
		InsecureSkipHostCheck: true,
	}))
	baseURL, cancel, _, err = startHTTP(cfg)
	if err != nil {
		t.Fatal(err)
	}
	defer cancel()

	// A request with a suspicious Host header should be allowed

	req, _ = http.NewRequest("GET", baseURL, nil)
	req.Host = "example.com"
	resp, err = http.DefaultClient.Do(req)
	if err != nil {
		t.Fatal(err)
	}
	resp.Body.Close()
	if resp.StatusCode != http.StatusOK {
		t.Error("Incorrect host header, check disabled: expected 200 OK, not", resp.Status)
	}

	if !testing.Short() {
		// A server bound to a wildcard address also doesn't do the check

		cfg = newMockedConfig()
		cfg.GUIReturns(config.GUIConfiguration{
			RawAddress: "0.0.0.0:0",
		})
		baseURL, cancel, _, err = startHTTP(cfg)
		if err != nil {
			t.Fatal(err)
		}
		defer cancel()

		// A request with a suspicious Host header should be allowed

		req, _ = http.NewRequest("GET", baseURL, nil)
		req.Host = "example.com"
		resp, err = http.DefaultClient.Do(req)
		if err != nil {
			t.Fatal(err)
		}
		resp.Body.Close()
		if resp.StatusCode != http.StatusOK {
			t.Error("Incorrect host header, wildcard bound: expected 200 OK, not", resp.Status)
		}
	}

	// This should all work over IPv6 as well

	if runningInContainer() {
		// Working IPv6 in Docker can't be taken for granted.
		return
	}

	cfg = newMockedConfig()
	cfg.GUIReturns(withTestDefaults(config.GUIConfiguration{
		RawAddress: "[::1]:0",
	}))
	baseURL, cancel, _, err = startHTTP(cfg)
	if err != nil {
		t.Fatal(err)
	}
	defer cancel()

	// A normal HTTP get to the localhost-bound service should succeed

	resp, err = http.Get(baseURL)
	if err != nil {
		t.Fatal(err)
	}
	resp.Body.Close()
	if resp.StatusCode != http.StatusOK {
		t.Error("Regular HTTP get (IPv6): expected 200 OK, not", resp.Status)
	}

	// A request with a suspicious Host header should fail

	req, _ = http.NewRequest("GET", baseURL, nil)
	req.Host = "example.com"
	resp, err = http.DefaultClient.Do(req)
	if err != nil {
		t.Fatal(err)
	}
	resp.Body.Close()
	if resp.StatusCode != http.StatusForbidden {
		t.Error("Suspicious Host header (IPv6): expected 403 Forbidden, not", resp.Status)
	}

	// A request with an explicit "localhost:8384" Host header should pass

	req, _ = http.NewRequest("GET", baseURL, nil)
	req.Host = "localhost:8384"
	resp, err = http.DefaultClient.Do(req)
	if err != nil {
		t.Fatal(err)
	}
	resp.Body.Close()
	if resp.StatusCode != http.StatusOK {
		t.Error("Explicit localhost:8384 (IPv6): expected 200 OK, not", resp.Status)
	}
}

func TestAddressIsLocalhost(t *testing.T) {
	t.Parallel()

	testcases := []struct {
		address string
		result  bool
	}{
		// These are all valid localhost addresses
		{"localhost", true},
		{"LOCALHOST", true},
		{"localhost.", true},
		{"::1", true},
		{"127.0.0.1", true},
		{"127.23.45.56", true},
		{"localhost:8080", true},
		{"LOCALHOST:8000", true},
		{"localhost.:8080", true},
		{"[::1]:8080", true},
		{"127.0.0.1:8080", true},
		{"127.23.45.56:8080", true},
		{"www.localhost", true},
		{"www.localhost:8080", true},

		// These are all non-localhost addresses
		{"example.com", false},
		{"example.com:8080", false},
		{"localhost.com", false},
		{"localhost.com:8080", false},
		{"192.0.2.10", false},
		{"192.0.2.10:8080", false},
		{"0.0.0.0", false},
		{"0.0.0.0:8080", false},
		{"::", false},
		{"[::]:8080", false},
		{":8080", false},
	}

	for _, tc := range testcases {
		result := addressIsLocalhost(tc.address)
		if result != tc.result {
			t.Errorf("addressIsLocalhost(%q)=%v, expected %v", tc.address, result, tc.result)
		}
	}
}

func TestAccessControlAllowOriginHeader(t *testing.T) {
	t.Parallel()

	baseURL, cancel, _, err := startHTTP(apiCfg)
	if err != nil {
		t.Fatal(err)
	}
	defer cancel()
	cli := &http.Client{
		Timeout: time.Second,
	}

	req, _ := http.NewRequest("GET", baseURL+"/rest/system/status", nil)
	req.Header.Set("X-API-Key", testAPIKey)
	resp, err := cli.Do(req)
	if err != nil {
		t.Fatal(err)
	}

	resp.Body.Close()
	if resp.StatusCode != http.StatusOK {
		t.Fatal("GET on /rest/system/status should succeed, not", resp.Status)
	}
	if resp.Header.Get("Access-Control-Allow-Origin") != "*" {
		t.Fatal("GET on /rest/system/status should return a 'Access-Control-Allow-Origin: *' header")
	}
}

func TestOptionsRequest(t *testing.T) {
	t.Parallel()

	baseURL, cancel, _, err := startHTTP(apiCfg)
	if err != nil {
		t.Fatal(err)
	}
	defer cancel()
	cli := &http.Client{
		Timeout: time.Second,
	}

	req, _ := http.NewRequest("OPTIONS", baseURL+"/rest/system/status", nil)
	resp, err := cli.Do(req)
	if err != nil {
		t.Fatal(err)
	}

	resp.Body.Close()
	if resp.StatusCode != http.StatusNoContent {
		t.Fatal("OPTIONS on /rest/system/status should succeed, not", resp.Status)
	}
	if resp.Header.Get("Access-Control-Allow-Origin") != "*" {
		t.Fatal("OPTIONS on /rest/system/status should return a 'Access-Control-Allow-Origin: *' header")
	}
	if resp.Header.Get("Access-Control-Allow-Methods") != "GET, POST, PUT, PATCH, DELETE, OPTIONS" {
		t.Fatal("OPTIONS on /rest/system/status should return a 'Access-Control-Allow-Methods: GET, POST, PUT, PATCH, DELETE, OPTIONS' header")
	}
	if resp.Header.Get("Access-Control-Allow-Headers") != "Content-Type, X-API-Key" {
		t.Fatal("OPTIONS on /rest/system/status should return a 'Access-Control-Allow-Headers: Content-Type, X-API-KEY' header")
	}
}

func TestEventMasks(t *testing.T) {
	t.Parallel()

	cfg := newMockedConfig()
	defSub := new(eventmocks.BufferedSubscription)
	diskSub := new(eventmocks.BufferedSubscription)
	mdb, _ := db.NewLowlevel(backend.OpenMemory(), events.NoopLogger)
	kdb := db.NewMiscDataNamespace(mdb)
	svcAbstract := New(protocol.LocalDeviceID, cfg, "", "syncthing", nil, defSub, diskSub, events.NoopLogger, nil, nil, nil, nil, nil, nil, false, kdb)
	svc := svcAbstract.(*service)

	if mask := svc.getEventMask(""); mask != DefaultEventMask {
		t.Errorf("incorrect default mask %x != %x", int64(mask), int64(DefaultEventMask))
	}

	expected := events.FolderSummary | events.LocalChangeDetected
	if mask := svc.getEventMask("FolderSummary,LocalChangeDetected"); mask != expected {
		t.Errorf("incorrect parsed mask %x != %x", int64(mask), int64(expected))
	}

	expected = 0
	if mask := svc.getEventMask("WeirdEvent,something else that doesn't exist"); mask != expected {
		t.Errorf("incorrect parsed mask %x != %x", int64(mask), int64(expected))
	}

	if res := svc.getEventSub(DefaultEventMask); res != defSub {
		t.Errorf("should have returned the given default event sub")
	}
	if res := svc.getEventSub(DiskEventMask); res != diskSub {
		t.Errorf("should have returned the given disk event sub")
	}
	if res := svc.getEventSub(events.LocalIndexUpdated); res == nil || res == defSub || res == diskSub {
		t.Errorf("should have returned a valid, non-default event sub")
	}
}

func TestBrowse(t *testing.T) {
	t.Parallel()

	pathSep := string(os.PathSeparator)

	ffs := fs.NewFilesystem(fs.FilesystemTypeFake, rand.String(32)+"?nostfolder=true")

	_ = ffs.Mkdir("dir", 0o755)
	_ = fs.WriteFile(ffs, "file", []byte("hello"), 0o644)
	_ = ffs.Mkdir("MiXEDCase", 0o755)

	// We expect completion to return the full path to the completed
	// directory, with an ending slash.
	dirPath := "dir" + pathSep
	mixedCaseDirPath := "MiXEDCase" + pathSep

	cases := []struct {
		current string
		returns []string
	}{
		// The directory without slash is completed to one with slash.
		{"dir", []string{"dir" + pathSep}},
		// With slash it's completed to its contents.
		// Dirs are given pathSeps.
		// Files are not returned.
		{"", []string{mixedCaseDirPath, dirPath}},
		// Globbing is automatic based on prefix.
		{"d", []string{dirPath}},
		{"di", []string{dirPath}},
		{"dir", []string{dirPath}},
		{"f", nil},
		{"q", nil},
		// Globbing is case-insensitive
		{"mixed", []string{mixedCaseDirPath}},
	}

	for _, tc := range cases {
		ret := browseFiles(ffs, tc.current)
		if !slices.Equal(ret, tc.returns) {
			t.Errorf("browseFiles(%q) => %q, expected %q", tc.current, ret, tc.returns)
		}
	}
}

func TestPrefixMatch(t *testing.T) {
	t.Parallel()

	cases := []struct {
		s        string
		prefix   string
		expected int
	}{
		{"aaaA", "aaa", matchExact},
		{"AAAX", "BBB", noMatch},
		{"AAAX", "aAa", matchCaseIns},
		{"äÜX", "äü", matchCaseIns},
	}

	for _, tc := range cases {
		ret := checkPrefixMatch(tc.s, tc.prefix)
		if ret != tc.expected {
			t.Errorf("checkPrefixMatch(%q, %q) => %v, expected %v", tc.s, tc.prefix, ret, tc.expected)
		}
	}
}

func TestShouldRegenerateCertificate(t *testing.T) {
	// Self signed certificates expiring in less than a month are errored so we
	// can regenerate in time.
	crt, err := tlsutil.NewCertificateInMemory("foo.example.com", 29)
	if err != nil {
		t.Fatal(err)
	}
	if err := shouldRegenerateCertificate(crt); err == nil {
		t.Error("expected expiry error")
	}

	// Certificates with at least 31 days of life left are fine.
	crt, err = tlsutil.NewCertificateInMemory("foo.example.com", 31)
	if err != nil {
		t.Fatal(err)
	}
	if err := shouldRegenerateCertificate(crt); err != nil {
		t.Error("expected no error:", err)
	}

	if build.IsDarwin {
		// Certificates with too long an expiry time are not allowed on macOS
		crt, err = tlsutil.NewCertificateInMemory("foo.example.com", 1000)
		if err != nil {
			t.Fatal(err)
		}
		if err := shouldRegenerateCertificate(crt); err == nil {
			t.Error("expected expiry error")
		}
	}
}

func TestConfigChanges(t *testing.T) {
	t.Parallel()

	const testAPIKey = "foobarbaz"
	cfg := config.Configuration{
		GUI: withTestDefaults(config.GUIConfiguration{
			RawAddress: "127.0.0.1:0",
			RawUseTLS:  false,
			APIKey:     testAPIKey,

			// Needed because GUIConfiguration.prepare() assigns this a random value if empty
			WebauthnUserId: "AAAA",
		}),
	}

	tmpFile, err := os.CreateTemp("", "syncthing-testConfig-")
	if err != nil {
		panic(err)
	}
	defer os.Remove(tmpFile.Name())
	w := config.Wrap(tmpFile.Name(), cfg, protocol.LocalDeviceID, events.NoopLogger)
	tmpFile.Close()
	cfgCtx, cfgCancel := context.WithCancel(context.Background())
	go w.Serve(cfgCtx)
	defer cfgCancel()
	baseURL, cancel, _, err := startHTTP(w)
	if err != nil {
		t.Fatal("Unexpected error from getting base URL:", err)
	}
	defer cancel()

	cli := &http.Client{
		Timeout: time.Minute,
	}

	do := func(req *http.Request, status int) *http.Response {
		t.Helper()
		req.Header.Set("X-API-Key", testAPIKey)
		resp, err := cli.Do(req)
		if err != nil {
			t.Fatal(err)
		}
		if resp.StatusCode != status {
			t.Errorf("Expected status %v, got %v", status, resp.StatusCode)
		}
		return resp
	}

	mod := func(method, path string, data interface{}) {
		t.Helper()
		bs, err := json.Marshal(data)
		if err != nil {
			t.Fatal(err)
		}
		req, _ := http.NewRequest(method, baseURL+path, bytes.NewReader(bs))
		do(req, http.StatusOK).Body.Close()
	}

	get := func(path string) *http.Response {
		t.Helper()
		req, _ := http.NewRequest(http.MethodGet, baseURL+path, nil)
		return do(req, http.StatusOK)
	}

	dev1Path := "/rest/config/devices/" + dev1.String()

	// Create device
	mod(http.MethodPut, "/rest/config/devices", []config.DeviceConfiguration{{DeviceID: dev1}})

	// Check its there
	get(dev1Path).Body.Close()

	// Modify just a single attribute
	mod(http.MethodPatch, dev1Path, map[string]bool{"Paused": true})

	// Check that attribute
	resp := get(dev1Path)
	var dev config.DeviceConfiguration
	if err := unmarshalTo(resp.Body, &dev); err != nil {
		t.Fatal(err)
	}
	if !dev.Paused {
		t.Error("Expected device to be paused")
	}

	folder2Path := "/rest/config/folders/folder2"

	// Create a folder and add another
	mod(http.MethodPut, "/rest/config/folders", []config.FolderConfiguration{{ID: "folder1", Path: "folder1"}})
	mod(http.MethodPut, folder2Path, config.FolderConfiguration{ID: "folder2", Path: "folder2"})

	// Check they are there
	get("/rest/config/folders/folder1").Body.Close()
	get(folder2Path).Body.Close()

	// Modify just a single attribute
	mod(http.MethodPatch, folder2Path, map[string]bool{"Paused": true})

	// Check that attribute
	resp = get(folder2Path)
	var folder config.FolderConfiguration
	if err := unmarshalTo(resp.Body, &folder); err != nil {
		t.Fatal(err)
	}
	if !dev.Paused {
		t.Error("Expected folder to be paused")
	}

	// Delete folder2
	req, _ := http.NewRequest(http.MethodDelete, baseURL+folder2Path, nil)
	do(req, http.StatusOK)

	// Check folder1 is still there and folder2 gone
	get("/rest/config/folders/folder1").Body.Close()
	req, _ = http.NewRequest(http.MethodGet, baseURL+folder2Path, nil)
	do(req, http.StatusNotFound)

	mod(http.MethodPatch, "/rest/config/options", map[string]int{"maxSendKbps": 50})
	resp = get("/rest/config/options")
	var opts config.OptionsConfiguration
	if err := unmarshalTo(resp.Body, &opts); err != nil {
		t.Fatal(err)
	}
	if opts.MaxSendKbps != 50 {
		t.Error("Expected 50 for MaxSendKbps, got", opts.MaxSendKbps)
	}
}

func TestSanitizedHostname(t *testing.T) {
	cases := []struct {
		in, out string
	}{
		{"foo.BAR-baz", "foo.bar-baz"},
		{"~.~-Min 1:a Räksmörgås-dator 😀😎 ~.~-", "min1araksmorgas-dator"},
		{"Vicenç-PC", "vicenc-pc"},
		{"~.~-~.~-", ""},
		{"", ""},
	}

	for _, tc := range cases {
		res, err := sanitizedHostname(tc.in)
		if tc.out == "" && err == nil {
			t.Errorf("%q should cause error", tc.in)
		} else if res != tc.out {
			t.Errorf("%q => %q, expected %q", tc.in, res, tc.out)
		}
	}
}

// runningInContainer returns true if we are inside Docker or LXC. It might
// be prone to false negatives if things change in the future, but likely
// not false positives.
func runningInContainer() bool {
	if !build.IsLinux {
		return false
	}

	bs, err := os.ReadFile("/proc/1/cgroup")
	if err != nil {
		return false
	}
	if bytes.Contains(bs, []byte("/docker/")) {
		return true
	}
	if bytes.Contains(bs, []byte("/lxc/")) {
		return true
	}
	return false
}

func encodeCosePublicKey(publicKey *ecdsa.PublicKey) ([]byte, error) {
	publicKeyCose := webauthncose.EC2PublicKeyData{
		PublicKeyData: webauthncose.PublicKeyData{
			KeyType:   int64(webauthncose.EllipticKey),
			Algorithm: int64(webauthncose.AlgES256),
		},
		Curve:  int64(webauthncose.P256),
		XCoord: publicKey.X.Bytes(),
		YCoord: publicKey.Y.Bytes(),
	}
	publicKeyCoseBytes, err := webauthncbor.Marshal(publicKeyCose)
	if err != nil {
		return nil, err
	}
	return publicKeyCoseBytes, nil
}

func createWebauthnRegistrationResponse(
	options webauthnProtocol.CredentialCreation,
	credentialId []byte,
	publicKeyCose []byte,
	origin string,
	signCount byte,
	transports []string,
	t *testing.T,
) webauthnProtocol.CredentialCreationResponse {
	rpIdHash := sha256.Sum256([]byte(options.Response.RelyingParty.ID))
	signCountBytes := []byte{0, 0, 0, signCount}

	aaguid := []byte{0, 1, 2, 3, 4, 5, 6, 7, 8, 9, 0x0a, 0x0b, 0x0c, 0x0d, 0x0e, 0x0f}
	credentialIdLength := []byte{byte(len(credentialId) >> 8), byte(len(credentialId) & 0xff)}
	attestedCredentialData := append(append(append(aaguid, credentialIdLength...), credentialId...), publicKeyCose...)

	authData := append(append(append(
		rpIdHash[:],
		byte(webauthnProtocol.FlagAttestedCredentialData|webauthnProtocol.FlagUserPresent),
	),
		signCountBytes...),
		attestedCredentialData...,
	)

	clientData := webauthnProtocol.CollectedClientData{
		Type:      webauthnProtocol.CreateCeremony,
		Challenge: options.Response.Challenge.String(),
		Origin:    origin,
	}
	clientDataJSON, err := json.Marshal(clientData)
	testutil.FatalIfErr(t, err)

	attObj, err := webauthncbor.Marshal(map[string]any{
		"fmt":      "none",
		"attStmt":  map[string]any{},
		"authData": authData,
	})
	testutil.FatalIfErr(t, err)

	return webauthnProtocol.CredentialCreationResponse{
		PublicKeyCredential: webauthnProtocol.PublicKeyCredential{
			Credential: webauthnProtocol.Credential{
				ID:   webauthnProtocol.URLEncodedBase64(credentialId).String(),
				Type: "public-key",
			},
			RawID: webauthnProtocol.URLEncodedBase64(credentialId),
		},
		AttestationResponse: webauthnProtocol.AuthenticatorAttestationResponse{
			AuthenticatorResponse: webauthnProtocol.AuthenticatorResponse{
				ClientDataJSON: webauthnProtocol.URLEncodedBase64(clientDataJSON),
			},
			AttestationObject: webauthnProtocol.URLEncodedBase64(attObj),
		},
		Transports: transports,
	}
}

func createWebauthnAssertionResponse(
	options webauthnProtocol.CredentialAssertion,
	credentialId []byte,
	privateKey *ecdsa.PrivateKey,
	origin string,
	userVerified bool,
	signCount byte,
	t *testing.T,
) webauthnProtocol.CredentialAssertionResponse {
	rpIdHash := sha256.Sum256([]byte(options.Response.RelyingPartyID))
	signCountBytes := []byte{0, 0, 0, signCount}

	authData := append(append(
		rpIdHash[:],
		byte(webauthnProtocol.FlagUserPresent|testutil.IfExpr(userVerified, webauthnProtocol.FlagUserVerified, 0)),
	),
		signCountBytes...)

	clientData := webauthnProtocol.CollectedClientData{
		Type:      webauthnProtocol.AssertCeremony,
		Challenge: options.Response.Challenge.String(),
		Origin:    origin,
	}
	clientDataJSON, err := json.Marshal(clientData)
	testutil.FatalIfErr(t, err)
	clientDataJSONHash := sha256.Sum256(clientDataJSON)
	signedData := testutil.ConcatSlices(authData, clientDataJSONHash[:])
	signedDataDigest := sha256.Sum256(signedData)

	sig, err := privateKey.Sign(cryptoRand.Reader, signedDataDigest[:], crypto.SHA256)
	testutil.FatalIfErr(t, err)

	return webauthnProtocol.CredentialAssertionResponse{
		PublicKeyCredential: webauthnProtocol.PublicKeyCredential{
			Credential: webauthnProtocol.Credential{
				ID:   webauthnProtocol.URLEncodedBase64(credentialId).String(),
				Type: "public-key",
			},
			RawID: webauthnProtocol.URLEncodedBase64(credentialId),
		},
		AssertionResponse: webauthnProtocol.AuthenticatorAssertionResponse{
			AuthenticatorResponse: webauthnProtocol.AuthenticatorResponse{
				ClientDataJSON: webauthnProtocol.URLEncodedBase64(clientDataJSON),
			},
			AuthenticatorData: webauthnProtocol.URLEncodedBase64(authData),
			Signature:         webauthnProtocol.URLEncodedBase64(sig),
		},
	}
}

func TestWebauthnRegistration(t *testing.T) {
	t.Parallel()

	privateKey, err := ecdsa.GenerateKey(elliptic.P256(), cryptoRand.Reader)
	testutil.FatalIfErr(t, err)
	publicKeyCose, err := encodeCosePublicKey((privateKey.Public()).(*ecdsa.PublicKey))
	testutil.FatalIfErr(t, err)

	startServer := func(t *testing.T, credentials []config.WebauthnCredential) (string, string, string, *webauthnService, func(t *testing.T) webauthnProtocol.CredentialCreation, config.Wrapper) {
		cfg := newMockedConfig()
		cfg.GUIReturns(withTestDefaults(config.GUIConfiguration{
			User:       "user",
			RawAddress: "127.0.0.1:0",
		}))
		baseURL, cancel, webauthnService, err := startHTTPWithWebauthnState(cfg, &config.WebauthnState{Credentials: credentials})
		if err != nil {
			t.Fatal(err)
		}
		t.Cleanup(cancel)

		cli := &http.Client{
			Timeout: 15 * time.Second,
		}
		resp, err := cli.Get(baseURL)
		testutil.FatalIfErr(t, err)
		testutil.AssertEqual(t, t.Fatalf, resp.StatusCode, http.StatusOK,
			"Unexpected status while getting CSRF token: %v", resp.Status)
		resp.Body.Close()
		var csrfTokenName, csrfTokenValue string
		for _, cookie := range resp.Cookies() {
			if strings.HasPrefix(cookie.Name, "CSRF-Token") {
				csrfTokenName = cookie.Name
				csrfTokenValue = cookie.Value
				break
			}
		}
		testutil.AssertNotEqual(t, t.Fatalf, csrfTokenValue, "",
			"Failed to initialize test: no CSRF cookie returned from %v", baseURL)

		getCreateOptions := func(t *testing.T) webauthnProtocol.CredentialCreation {
			startResp := httpPostCsrf(baseURL+"/rest/webauthn/register-start", nil, csrfTokenName, csrfTokenValue, t)
			testutil.AssertEqual(t, t.Fatalf, startResp.StatusCode, http.StatusOK,
				"Failed to start WebAuthn registration: status %d", startResp.StatusCode)
			testutil.AssertFalse(t, t.Errorf, hasSessionCookie(startResp.Cookies()),
				"Expected no session cookie when starting WebAuthn registration")

			var options webauthnProtocol.CredentialCreation
			testutil.FatalIfErr(t, unmarshalTo(startResp.Body, &options))

			return options
		}

		return baseURL, csrfTokenName, csrfTokenValue, webauthnService, getCreateOptions, cfg
	}

	t.Run("Can register a new WebAuthn credential", func(t *testing.T) {
		t.Parallel()
		baseURL, csrfTokenName, csrfTokenValue, webauthnService, getCreateOptions, cfg := startServer(t, nil)
		options := getCreateOptions(t)

		transports := []string{"transportA", "transportB"}
		cred := createWebauthnRegistrationResponse(options, []byte{1, 2, 3, 4}, publicKeyCose, "https://localhost:8384", 42, transports, t)

		finishResp := httpPostCsrf(baseURL+"/rest/webauthn/register-finish", cred, csrfTokenName, csrfTokenValue, t)
		testutil.AssertEqual(t, t.Fatalf, finishResp.StatusCode, http.StatusOK,
			"Failed to finish WebAuthn registration: status %d", finishResp.StatusCode)

		var pendingCred config.WebauthnCredential
		testutil.FatalIfErr(t, unmarshalTo(finishResp.Body, &pendingCred))

		testutil.AssertEqual(t, t.Errorf, pendingCred.ID, base64.URLEncoding.EncodeToString([]byte{1, 2, 3, 4}),
			"Wrong credential ID in registration success response")

		testutil.AssertEqual(t, t.Errorf, pendingCred.RpId, "localhost", "Wrong RP ID in registration success response")
		testutil.AssertLessThan(t, t.Errorf, time.Since(pendingCred.CreateTime), 10*time.Second,
			"Wrong CreateTime in registration success response")
		testutil.AssertLessThan(t, t.Errorf, time.Since(pendingCred.LastUseTime), 10*time.Second,
			"Wrong LastUseTime in registration success response")
		testutil.AssertPredicate(t, t.Errorf, slices.Equal, transports, pendingCred.Transports,
			"Wrong Transports in registration success response")
		testutil.AssertEqual(t, t.Errorf, false, pendingCred.RequireUv, "Wrong RequireUv in registration success response")
		testutil.AssertEqual(t, t.Errorf, 42, pendingCred.SignCount, "Wrong SignCount in registration success response")
		testutil.AssertEqual(t, t.Errorf, "", pendingCred.Nickname, "Wrong Nickname in registration success response")

		var conf config.Configuration
		getConfResp := httpGetCsrf(baseURL+"/rest/config", csrfTokenName, csrfTokenValue, t)
		testutil.AssertEqual(t, t.Fatalf, getConfResp.StatusCode, http.StatusOK,
			"Failed to fetch config after WebAuthn registration: status %d", getConfResp.StatusCode)
		testutil.FatalIfErr(t, unmarshalTo(getConfResp.Body, &conf))
		eligibleCredentials, err := webauthnService.EligibleWebAuthnCredentials(cfg.GUI())
		testutil.FatalIfErr(t, err, "Failed to retrieve registered WebAuthn credentials")
		testutil.AssertEqual(t, t.Errorf, 0, len(eligibleCredentials),
			"Expected newly registered WebAuthn credential to not yet be committed to config")
	})

	t.Run("WebAuthn registration fails with wrong challenge", func(t *testing.T) {
		t.Parallel()
		baseURL, csrfTokenName, csrfTokenValue, _, getCreateOptions, _ := startServer(t, nil)
		options := getCreateOptions(t)

		cryptoRand.Reader.Read(options.Response.Challenge)

		cred := createWebauthnRegistrationResponse(options, []byte{1, 2, 3, 4}, publicKeyCose, "https://localhost:8384", 0, nil, t)
		finishResp := httpPostCsrf(baseURL+"/rest/webauthn/register-finish", cred, csrfTokenName, csrfTokenValue, t)
		testutil.AssertEqual(t, t.Fatalf, finishResp.StatusCode, http.StatusBadRequest,
			"Expected failure to register WebAuthn credential with wrong challenge; status: %d", finishResp.StatusCode)
	})

	t.Run("WebAuthn registration fails with wrong origin", func(t *testing.T) {
		t.Parallel()
		baseURL, csrfTokenName, csrfTokenValue, _, getCreateOptions, _ := startServer(t, nil)
		options := getCreateOptions(t)

		cred := createWebauthnRegistrationResponse(options, []byte{1, 2, 3, 4}, publicKeyCose, "https://localhost", 0, nil, t)

		finishResp := httpPostCsrf(baseURL+"/rest/webauthn/register-finish", cred, csrfTokenName, csrfTokenValue, t)
		testutil.AssertEqual(t, t.Fatalf, finishResp.StatusCode, http.StatusBadRequest,
			"Expected failure to register WebAuthn credential with wrong origin; status: %d", finishResp.StatusCode)
	})

	t.Run("WebAuthn registration fails without user presence flag set", func(t *testing.T) {
		t.Parallel()
		baseURL, csrfTokenName, csrfTokenValue, _, getCreateOptions, _ := startServer(t, nil)
		options := getCreateOptions(t)
		cred := createWebauthnRegistrationResponse(options, []byte{1, 2, 3, 4}, publicKeyCose, "https://localhost:8384", 0, nil, t)

		var attObj webauthnProtocol.AttestationObject
		err := webauthncbor.Unmarshal(cred.AttestationResponse.AttestationObject, &attObj)
		if err != nil {
			t.Fatal(err)
		}
		// Set the UP flag bit to 0
		attObj.RawAuthData[32] &= ^byte(webauthnProtocol.FlagUserPresent)
		modAttObj, err := webauthncbor.Marshal(attObj)
		if err != nil {
			t.Fatal(err)
		}
		cred.AttestationResponse.AttestationObject = modAttObj

		finishResp := httpPostCsrf(baseURL+"/rest/webauthn/register-finish", cred, csrfTokenName, csrfTokenValue, t)
		testutil.AssertEqual(t, t.Fatalf, finishResp.StatusCode, http.StatusBadRequest,
			"Expected failure to register WebAuthn credential without user presence flag set; status: %d", finishResp.StatusCode)
	})

	t.Run("WebAuthn registration fails with malformed public key", func(t *testing.T) {
		t.Parallel()
		baseURL, csrfTokenName, csrfTokenValue, _, getCreateOptions, _ := startServer(t, nil)
		options := getCreateOptions(t)
		corruptPublicKeyCose := bytes.Clone(publicKeyCose)
		corruptPublicKeyCose[7] ^= 0xff
		cred := createWebauthnRegistrationResponse(options, []byte{1, 2, 3, 4}, corruptPublicKeyCose, "https://localhost:8384", 0, nil, t)

		finishResp := httpPostCsrf(baseURL+"/rest/webauthn/register-finish", cred, csrfTokenName, csrfTokenValue, t)
		testutil.AssertEqual(t, t.Fatalf, finishResp.StatusCode, http.StatusBadRequest,
			"Expected failure to register WebAuthn credential with malformed public key; status: %d", finishResp.StatusCode)
	})

	t.Run("WebAuthn registration fails with credential ID duplicated in config", func(t *testing.T) {
		t.Parallel()
		baseURL, csrfTokenName, csrfTokenValue, _, getCreateOptions, _ := startServer(t,
			[]config.WebauthnCredential{
				{
					ID:            base64.URLEncoding.EncodeToString([]byte{1, 2, 3, 4}),
					RpId:          "localhost",
					PublicKeyCose: base64.URLEncoding.EncodeToString(publicKeyCose),
				},
			},
		)
		options := getCreateOptions(t)
		cred := createWebauthnRegistrationResponse(options, []byte{1, 2, 3, 4}, publicKeyCose, "https://localhost:8384", 0, nil, t)
		finishResp := httpPostCsrf(baseURL+"/rest/webauthn/register-finish", cred, csrfTokenName, csrfTokenValue, t)
		testutil.AssertEqual(t, t.Fatalf, finishResp.StatusCode, http.StatusBadRequest,
			"Expected failure to register WebAuthn credential with duplicate credential ID; status: %d", finishResp.StatusCode)
	})

	t.Run("WebAuthn registration fails with credential ID duplicated in pending credentials", func(t *testing.T) {
		t.Parallel()
		baseURL, csrfTokenName, csrfTokenValue, _, getCreateOptions, _ := startServer(t, nil)
		options := getCreateOptions(t)
		cred := createWebauthnRegistrationResponse(options, []byte{1, 2, 3, 4}, publicKeyCose, "https://localhost:8384", 0, nil, t)
		finishResp := httpPostCsrf(baseURL+"/rest/webauthn/register-finish", cred, csrfTokenName, csrfTokenValue, t)
		testutil.AssertEqual(t, t.Fatalf, finishResp.StatusCode, http.StatusOK,
			"Expected WebAuthn credential registration to succeed; status: %d", finishResp.StatusCode)

		options2 := getCreateOptions(t)
		cred2 := createWebauthnRegistrationResponse(options2, []byte{1, 2, 3, 4}, publicKeyCose, "https://localhost:8384", 0, nil, t)
		finishResp2 := httpPostCsrf(baseURL+"/rest/webauthn/register-finish", cred2, csrfTokenName, csrfTokenValue, t)

		testutil.AssertEqual(t, t.Fatalf, finishResp2.StatusCode, http.StatusBadRequest,
			"Expected failure to register WebAuthn credential with duplicate credential ID; status: %d", finishResp2.StatusCode)
	})

	t.Run("WebAuthn registration can only be attempted once per challenge", func(t *testing.T) {
		t.Parallel()
		baseURL, csrfTokenName, csrfTokenValue, _, getCreateOptions, _ := startServer(t, nil)
		options := getCreateOptions(t)
		cred := createWebauthnRegistrationResponse(options, []byte{1, 2, 3, 4}, publicKeyCose, "https://localhost", 0, nil, t)
		finishResp := httpPostCsrf(baseURL+"/rest/webauthn/register-finish", cred, csrfTokenName, csrfTokenValue, t)
		testutil.AssertEqual(t, t.Fatalf, finishResp.StatusCode, http.StatusBadRequest,
			"Expected WebAuthn credential registration to fail; status: %d", finishResp.StatusCode)

		cred2 := createWebauthnRegistrationResponse(options, []byte{5, 6, 7, 8}, publicKeyCose, "https://localhost:8384", 0, nil, t)
		finishResp2 := httpPostCsrf(baseURL+"/rest/webauthn/register-finish", cred2, csrfTokenName, csrfTokenValue, t)

		testutil.AssertEqual(t, t.Fatalf, finishResp2.StatusCode, http.StatusBadRequest,
			"Expected WebAuthn credential registration to fail with reused challenge; status: %d", finishResp2.StatusCode)
	})
}

func TestWebauthnAuthentication(t *testing.T) {
	t.Parallel()

	privateKey, err := ecdsa.GenerateKey(elliptic.P256(), cryptoRand.Reader)
	testutil.FatalIfErr(t, err)
	publicKeyCose, err := encodeCosePublicKey((privateKey.Public()).(*ecdsa.PublicKey))
	testutil.FatalIfErr(t, err)

	startServer := func(t *testing.T, rpId, origin string, credentials []config.WebauthnCredential) (func(string, string, string) *http.Response, func(string, any) *http.Response, func() webauthnProtocol.CredentialAssertion) {
		t.Helper()
		cfg := newMockedConfig()
		cfg.GUIReturns(withTestDefaults(config.GUIConfiguration{
			RequireAuth:    true,
			User:           "user",
			RawAddress:     "localhost:0",
			WebauthnRpId:   rpId,
			WebauthnOrigin: origin,
			RawUseTLS:      true,
		}))
		baseURL, cancel, _, err := startHTTPWithWebauthnState(cfg, &config.WebauthnState{Credentials: credentials})
		testutil.FatalIfErr(t, err, "Failed to start HTTP server")
		t.Cleanup(cancel)

		httpRequest := func(method string, url string, body any, csrfTokenName, csrfTokenValue string) *http.Response {
			t.Helper()
			var bodyReader io.Reader = nil
			if body != nil {
				bodyBytes, err := json.Marshal(body)
				testutil.FatalIfErr(t, err, "Failed to marshal HTTP request body")
				bodyReader = bytes.NewReader(bodyBytes)
			}

			req, err := http.NewRequest(method, baseURL+url, bodyReader)
			testutil.FatalIfErr(t, err, "Failed to construct HttpRequest")

			if csrfTokenName != "" && csrfTokenValue != "" {
				req.Header.Set("X-"+csrfTokenName, csrfTokenValue)
			}

			client := http.Client{
				Timeout: 15 * time.Second,
				Transport: &http.Transport{
					TLSClientConfig: &tls.Config{
						// Syncthing config requires TLS in order to enable WebAuthn without a password set
						InsecureSkipVerify: true,
					},
				},
			}
			resp, err := client.Do(req)
			testutil.FatalIfErr(t, err, "Failed to execute HTTP request")

			return resp
		}

		httpGet := func(url string, csrfTokenName, csrfTokenValue string) *http.Response {
			t.Helper()
			return httpRequest(http.MethodGet, url, nil, csrfTokenName, csrfTokenValue)
		}

		httpPost := func(url string, body any) *http.Response {
			t.Helper()
			return httpRequest(http.MethodPost, url, body, "", "")
		}

		getAssertionOptions := func() webauthnProtocol.CredentialAssertion {
			t.Helper()
			startResp := httpPost("/rest/noauth/auth/webauthn-start", nil)
			testutil.AssertEqual(t, t.Fatalf, startResp.StatusCode, http.StatusOK,
				"Failed to start WebAuthn authentication: status %d", startResp.StatusCode)
			testutil.AssertFalse(t, t.Errorf, hasSessionCookie(startResp.Cookies()),
				"Expected no session cookie when starting WebAuthn authentication")

			var options webauthnProtocol.CredentialAssertion
			testutil.FatalIfErr(t, unmarshalTo(startResp.Body, &options), "Failed to unmarshal CredentialAssertion")

			return options
		}

		return httpGet, httpPost, getAssertionOptions
	}

	type webauthnAuthResponseBody struct {
		StayLoggedIn bool
		Credential   webauthnProtocol.CredentialAssertionResponse
	}
	webauthnAuthResponse := func(stayLoggedIn bool, cred webauthnProtocol.CredentialAssertionResponse) webauthnAuthResponseBody {
		return webauthnAuthResponseBody{
			StayLoggedIn: stayLoggedIn,
			Credential:   cred,
		}
	}

	t.Run("A credential that doesn't require UV", func(t *testing.T) {
		t.Parallel()
		credentials := []config.WebauthnCredential{
			{
				ID:            base64.URLEncoding.EncodeToString([]byte{1, 2, 3, 4}),
				RpId:          "localhost",
				PublicKeyCose: base64.URLEncoding.EncodeToString(publicKeyCose),
				SignCount:     0,
				RequireUv:     false,
			},
		}

		t.Run("can authenticate without UV", func(t *testing.T) {
			t.Parallel()
			_, httpPost, getAssertionOptions := startServer(t, "", "", credentials)
			options := getAssertionOptions()

			cred := createWebauthnAssertionResponse(options, []byte{1, 2, 3, 4}, privateKey, "https://localhost:8384", false, 1, t)

			finishResp := httpPost("/rest/noauth/auth/webauthn-finish", webauthnAuthResponse(false, cred))
			testutil.AssertEqual(t, t.Fatalf, finishResp.StatusCode, http.StatusNoContent,
				"Failed WebAuthn authentication: status %d", finishResp.StatusCode)
		})

		t.Run("can authenticate without UV even if a different credential requires UV", func(t *testing.T) {
			t.Parallel()
			_, httpPost, getAssertionOptions := startServer(t, "", "", []config.WebauthnCredential{
				credentials[0],
				{
					ID:            base64.URLEncoding.EncodeToString([]byte{5, 6, 7, 8}),
					RpId:          "localhost",
					PublicKeyCose: base64.URLEncoding.EncodeToString(publicKeyCose),
					SignCount:     0,
					RequireUv:     true,
				},
			})
			options := getAssertionOptions()

			cred := createWebauthnAssertionResponse(options, []byte{1, 2, 3, 4}, privateKey, "https://localhost:8384", false, 1, t)

			finishResp := httpPost("/rest/noauth/auth/webauthn-finish", webauthnAuthResponse(false, cred))
			testutil.AssertEqual(t, t.Fatalf, finishResp.StatusCode, http.StatusNoContent,
				"Failed WebAuthn authentication: status %d", finishResp.StatusCode)
		})

		t.Run("can authenticate with UV", func(t *testing.T) {
			t.Parallel()
			_, httpPost, getAssertionOptions := startServer(t, "", "", credentials)
			options := getAssertionOptions()

			cred := createWebauthnAssertionResponse(options, []byte{1, 2, 3, 4}, privateKey, "https://localhost:8384", true, 1, t)

			finishResp := httpPost("/rest/noauth/auth/webauthn-finish", webauthnAuthResponse(false, cred))
			testutil.AssertEqual(t, t.Fatalf, finishResp.StatusCode, http.StatusNoContent,
				"Failed WebAuthn authentication: status %d", finishResp.StatusCode)
		})
	})

	t.Run("A credential that requires UV", func(t *testing.T) {
		t.Parallel()
		credentials := []config.WebauthnCredential{
			{
				ID:            base64.URLEncoding.EncodeToString([]byte{1, 2, 3, 4}),
				RpId:          "localhost",
				PublicKeyCose: base64.URLEncoding.EncodeToString(publicKeyCose),
				SignCount:     0,
				RequireUv:     true,
			},
		}

		t.Run("cannot authenticate without UV", func(t *testing.T) {
			t.Parallel()
			_, httpPost, getAssertionOptions := startServer(t, "", "", credentials)
			options := getAssertionOptions()

			cred := createWebauthnAssertionResponse(options, []byte{1, 2, 3, 4}, privateKey, "https://localhost:8384", false, 1, t)

			finishResp := httpPost("/rest/noauth/auth/webauthn-finish", webauthnAuthResponse(false, cred))
			testutil.AssertEqual(t, t.Fatalf, finishResp.StatusCode, http.StatusConflict,
				"Expected WebAuthn authentication to fail without UV: status %d", finishResp.StatusCode)
		})

		t.Run("cannot authenticate without UV even if a different credential does not require UV", func(t *testing.T) {
			t.Parallel()
			_, httpPost, getAssertionOptions := startServer(t, "", "", []config.WebauthnCredential{
				credentials[0],
				{
					ID:            base64.URLEncoding.EncodeToString([]byte{5, 6, 7, 8}),
					RpId:          "localhost",
					PublicKeyCose: base64.URLEncoding.EncodeToString(publicKeyCose),
					SignCount:     0,
					RequireUv:     false,
				},
			})
			options := getAssertionOptions()

			cred := createWebauthnAssertionResponse(options, []byte{1, 2, 3, 4}, privateKey, "https://localhost:8384", false, 1, t)

			finishResp := httpPost("/rest/noauth/auth/webauthn-finish", webauthnAuthResponse(false, cred))
			testutil.AssertEqual(t, t.Fatalf, finishResp.StatusCode, http.StatusConflict,
				"Expected WebAuthn authentication to fail without UV: status %d", finishResp.StatusCode)
		})

		t.Run("can authenticate with UV", func(t *testing.T) {
			t.Parallel()
			_, httpPost, getAssertionOptions := startServer(t, "", "", credentials)
			options := getAssertionOptions()

			cred := createWebauthnAssertionResponse(options, []byte{1, 2, 3, 4}, privateKey, "https://localhost:8384", true, 1, t)

			finishResp := httpPost("/rest/noauth/auth/webauthn-finish", webauthnAuthResponse(false, cred))
			testutil.AssertEqual(t, t.Fatalf, finishResp.StatusCode, http.StatusNoContent,
				"Failed WebAuthn authentication: status %d", finishResp.StatusCode)
		})
	})

	t.Run("With non-default RP ID and origin", func(t *testing.T) {
		t.Parallel()
		credentials := []config.WebauthnCredential{
			{
				ID:            base64.URLEncoding.EncodeToString([]byte{5, 6, 7, 8}),
				RpId:          "custom-host",
				PublicKeyCose: base64.URLEncoding.EncodeToString(publicKeyCose),
			},
		}

		t.Run("Can use a credential with matching RP ID", func(t *testing.T) {
			t.Parallel()
			_, httpPost, getAssertionOptions := startServer(t, "custom-host", "https://origin-other-than-rp-id", credentials)
			options := getAssertionOptions()

			cred := createWebauthnAssertionResponse(options, []byte{5, 6, 7, 8}, privateKey, "https://origin-other-than-rp-id", false, 1, t)

			finishResp := httpPost("/rest/noauth/auth/webauthn-finish", webauthnAuthResponse(false, cred))
			testutil.AssertEqual(t, t.Fatalf, finishResp.StatusCode, http.StatusNoContent,
				"Failed WebAuthn authentication: status %d", finishResp.StatusCode)
		})

		t.Run("Cannot use a credential with non-matching RP ID", func(t *testing.T) {
			t.Parallel()
			_, httpPost, getAssertionOptions := startServer(t, "custom-host", "https://origin-other-than-rp-id", credentials)
			options := getAssertionOptions()
			options.Response.RelyingPartyID = "localhost"

			cred := createWebauthnAssertionResponse(options, []byte{5, 6, 7, 8}, privateKey, "https://origin-other-than-rp-id", false, 1, t)

			finishResp := httpPost("/rest/noauth/auth/webauthn-finish", webauthnAuthResponse(false, cred))
			testutil.AssertEqual(t, t.Fatalf, finishResp.StatusCode, http.StatusForbidden,
				"Expected to fail WebAuthn authentication: status %d", finishResp.StatusCode)
		})

		t.Run("Cannot use a credential with matching RP ID on the wrong origin", func(t *testing.T) {
			t.Parallel()
			_, httpPost, getAssertionOptions := startServer(t, "custom-host", "https://origin-other-than-rp-id", credentials)
			options := getAssertionOptions()

			cred := createWebauthnAssertionResponse(options, []byte{5, 6, 7, 8}, privateKey, "https://localhost:8384", false, 1, t)

			finishResp := httpPost("/rest/noauth/auth/webauthn-finish", webauthnAuthResponse(false, cred))
			testutil.AssertEqual(t, t.Fatalf, finishResp.StatusCode, http.StatusForbidden,
				"Expected to fail WebAuthn authentication: status %d", finishResp.StatusCode)
		})
	})

	t.Run("Authentication fails", func(t *testing.T) {
		t.Parallel()
		credentials := []config.WebauthnCredential{
			{
				ID:            base64.URLEncoding.EncodeToString([]byte{1, 2, 3, 4}),
				RpId:          "localhost",
				PublicKeyCose: base64.URLEncoding.EncodeToString(publicKeyCose),
				SignCount:     17,
				RequireUv:     false,
			},
		}

		t.Run("with wrong challenge", func(t *testing.T) {
			t.Parallel()
			_, httpPost, getAssertionOptions := startServer(t, "", "", credentials)
			options := getAssertionOptions()

			cryptoRand.Reader.Read(options.Response.Challenge)

			cred := createWebauthnAssertionResponse(options, []byte{1, 2, 3, 4}, privateKey, "https://localhost:8384", false, 18, t)
			finishResp := httpPost("/rest/noauth/auth/webauthn-finish", webauthnAuthResponse(false, cred))
			testutil.AssertEqual(t, t.Fatalf, finishResp.StatusCode, http.StatusForbidden)
		})

		t.Run("with wrong RP ID", func(t *testing.T) {
			t.Parallel()
			_, httpPost, getAssertionOptions := startServer(t, "localhost", "", append(credentials,
				config.WebauthnCredential{
					ID:            base64.URLEncoding.EncodeToString([]byte{5, 6, 7, 8}),
					RpId:          "localhost",
					PublicKeyCose: base64.URLEncoding.EncodeToString(publicKeyCose),
					SignCount:     17,
					RequireUv:     false,
				}))
			options := getAssertionOptions()
			options.Response.RelyingPartyID = "not-localhost"

			cred := createWebauthnAssertionResponse(options, []byte{1, 2, 3, 4}, privateKey, "https://localhost:8384", false, 18, t)

			finishResp := httpPost("/rest/noauth/auth/webauthn-finish", webauthnAuthResponse(false, cred))
			testutil.AssertEqual(t, t.Fatalf, finishResp.StatusCode, http.StatusForbidden)
		})

		t.Run("with wrong origin", func(t *testing.T) {
			t.Parallel()
			_, httpPost, getAssertionOptions := startServer(t, "", "", credentials)
			options := getAssertionOptions()

			cred := createWebauthnAssertionResponse(options, []byte{1, 2, 3, 4}, privateKey, "https://localhost", false, 18, t)

			finishResp := httpPost("/rest/noauth/auth/webauthn-finish", webauthnAuthResponse(false, cred))
			testutil.AssertEqual(t, t.Fatalf, finishResp.StatusCode, http.StatusForbidden)
		})

		t.Run("without user presence flag set", func(t *testing.T) {
			t.Parallel()
			_, httpPost, getAssertionOptions := startServer(t, "", "", credentials)
			options := getAssertionOptions()
			cred := createWebauthnAssertionResponse(options, []byte{1, 2, 3, 4}, privateKey, "https://localhost:8384", false, 18, t)

			cred.AssertionResponse.AuthenticatorData[32] &= ^byte(webauthnProtocol.FlagUserPresent)

			finishResp := httpPost("/rest/noauth/auth/webauthn-finish", webauthnAuthResponse(false, cred))
			testutil.AssertEqual(t, t.Fatalf, finishResp.StatusCode, http.StatusForbidden)
		})

		t.Run("with signature by wrong private key", func(t *testing.T) {
			t.Parallel()
			_, httpPost, getAssertionOptions := startServer(t, "", "", credentials)
			options := getAssertionOptions()

			wrongPrivateKey, err := ecdsa.GenerateKey(elliptic.P256(), cryptoRand.Reader)
			testutil.FatalIfErr(t, err)

			cred := createWebauthnAssertionResponse(options, []byte{1, 2, 3, 4}, wrongPrivateKey, "https://localhost:8384", false, 18, t)
			finishResp := httpPost("/rest/noauth/auth/webauthn-finish", webauthnAuthResponse(false, cred))
			testutil.AssertEqual(t, t.Fatalf, finishResp.StatusCode, http.StatusForbidden)
		})

		t.Run("with invalid signature", func(t *testing.T) {
			t.Parallel()
			_, httpPost, getAssertionOptions := startServer(t, "", "", credentials)
			options := getAssertionOptions()

			cred := createWebauthnAssertionResponse(options, []byte{1, 2, 3, 4}, privateKey, "https://localhost:8384", false, 18, t)
			cred.AssertionResponse.Signature[17] ^= 0xff

			finishResp := httpPost("/rest/noauth/auth/webauthn-finish", webauthnAuthResponse(false, cred))
			testutil.AssertEqual(t, t.Fatalf, finishResp.StatusCode, http.StatusForbidden)
		})

		t.Run("with wrong credential ID", func(t *testing.T) {
			t.Parallel()
			_, httpPost, getAssertionOptions := startServer(t, "", "", credentials)
			options := getAssertionOptions()

			cred := createWebauthnAssertionResponse(options, []byte{5, 6, 7, 8}, privateKey, "https://localhost:8384", false, 18, t)
			finishResp := httpPost("/rest/noauth/auth/webauthn-finish", webauthnAuthResponse(false, cred))
			testutil.AssertEqual(t, t.Fatalf, finishResp.StatusCode, http.StatusForbidden)
		})
	})

	t.Run("Authentication can only be attempted once per challenge", func(t *testing.T) {
		t.Parallel()
		credentials := []config.WebauthnCredential{
			{
				ID:            base64.URLEncoding.EncodeToString([]byte{1, 2, 3, 4}),
				RpId:          "localhost",
				PublicKeyCose: base64.URLEncoding.EncodeToString(publicKeyCose),
				SignCount:     17,
				RequireUv:     false,
			},
		}
		_, httpPost, getAssertionOptions := startServer(t, "", "", credentials)
		options := getAssertionOptions()

		cred := createWebauthnAssertionResponse(options, []byte{5, 6, 7, 8}, privateKey, "https://localhost:8384", false, 18, t)
		finishResp := httpPost("/rest/noauth/auth/webauthn-finish", webauthnAuthResponse(false, cred))
		testutil.AssertEqual(t, t.Fatalf, finishResp.StatusCode, http.StatusForbidden)

		cred2 := createWebauthnAssertionResponse(options, []byte{1, 2, 3, 4}, privateKey, "https://localhost:8384", false, 18, t)
		finishResp2 := httpPost("/rest/noauth/auth/webauthn-finish", webauthnAuthResponse(false, cred2))
		testutil.AssertEqual(t, t.Fatalf, finishResp2.StatusCode, http.StatusForbidden)
	})

	t.Run("userVerification is set to", func(t *testing.T) {
		t.Parallel()
		credsWithRequireUv := func(aRequiresUv, bRequiresUv bool) []config.WebauthnCredential {
			return []config.WebauthnCredential{
				{
					ID:        base64.URLEncoding.EncodeToString([]byte{1, 2, 3, 4}),
					RpId:      "localhost",
					RequireUv: aRequiresUv,
				},
				{
					ID:        base64.URLEncoding.EncodeToString([]byte{5, 6, 7, 8}),
					RpId:      "localhost",
					RequireUv: bRequiresUv,
				},
			}
		}

		t.Run("discouraged if no credential requires UV", func(t *testing.T) {
			t.Parallel()
			_, _, getAssertionOptions := startServer(t, "", "", credsWithRequireUv(false, false))
			options := getAssertionOptions()
			testutil.AssertEqual(t, t.Errorf, options.Response.UserVerification, "discouraged",
				"Expected userVerification: discouraged when no credential requires UV")
		})

		t.Run("preferred if some but not all credentials require UV", func(t *testing.T) {
			t.Parallel()
			{
				_, _, getAssertionOptions := startServer(t, "", "", credsWithRequireUv(true, false))
				options := getAssertionOptions()
				testutil.AssertEqual(t, t.Errorf, options.Response.UserVerification, "preferred",
					"Expected userVerification: preferred when some but not all credentials require UV")
			}

			{
				_, _, getAssertionOptions := startServer(t, "", "", credsWithRequireUv(false, true))
				options := getAssertionOptions()
				testutil.AssertEqual(t, t.Errorf, options.Response.UserVerification, "preferred",
					"Expected userVerification: preferred when some but not all credentials require UV")
			}
		})

		t.Run("required if all credentials require UV", func(t *testing.T) {
			t.Parallel()
			_, _, getAssertionOptions := startServer(t, "", "", credsWithRequireUv(true, true))
			options := getAssertionOptions()
			testutil.AssertEqual(t, t.Errorf, options.Response.UserVerification, "required",
				"Expected userVerification: required when all credentials require UV")
		})
	})

	t.Run("Credentials with wrong RP ID are not eligible", func(t *testing.T) {
		t.Parallel()
		_, _, getAssertionOptions := startServer(t, "", "", []config.WebauthnCredential{
			{
				ID:   "AAAA",
				RpId: "rp-id-is-not-localhost",
			},
			{
				ID:   "BBBB",
				RpId: "localhost",
			},
		})
		options := getAssertionOptions()
		testutil.AssertEqual(t, t.Errorf, len(options.Response.AllowedCredentials), 1,
			"Expected only credentials with RpId=%s in allowCredentials, got: %v", "localhost", options.Response.AllowedCredentials)
		testutil.AssertEqual(t, t.Errorf, options.Response.AllowedCredentials[0].CredentialID.String(), "BBBB",
			"Expected only credentials with RpId=%s in allowCredentials, got: %v", "localhost", options.Response.AllowedCredentials)
	})
<<<<<<< HEAD
=======

	t.Run("Auth is required with a WebAuthn credential set", func(t *testing.T) {
		t.Parallel()
		httpGet, _, _ := startServer(t, "", "", []config.WebauthnCredential{
			{
				ID:   "AAAA",
				RpId: "localhost",
			},
		})
		csrfRresp := httpGet("/", "", "")
		csrfRresp.Body.Close()
		var csrfTokenName, csrfTokenValue string
		for _, cookie := range csrfRresp.Cookies() {
			if strings.HasPrefix(cookie.Name, "CSRF-Token") {
				csrfTokenName = cookie.Name
				csrfTokenValue = cookie.Value
				break
			}
		}

		resp := httpGet("/rest/config", csrfTokenName, csrfTokenValue)
		testutil.AssertEqual(t, t.Errorf, resp.StatusCode, http.StatusForbidden,
			"Expected auth to be required with WebAuthn credential set")
	})

	t.Run("No auth required when no password and no WebAuthn credentials set", func(t *testing.T) {
		t.Parallel()
		httpGet, _, _ := startServer(t, "rp-id-irrelevant", "origin-irrelevant", []config.WebauthnCredential{})
		csrfRresp := httpGet("/", "", "")
		csrfRresp.Body.Close()
		var csrfTokenName, csrfTokenValue string
		for _, cookie := range csrfRresp.Cookies() {
			if strings.HasPrefix(cookie.Name, "CSRF-Token") {
				csrfTokenName = cookie.Name
				csrfTokenValue = cookie.Value
				break
			}
		}

		resp := httpGet("/rest/config", csrfTokenName, csrfTokenValue)
		testutil.AssertEqual(t, t.Errorf, resp.StatusCode, http.StatusOK,
			"Expected no auth to be required with neither password nor WebAuthn credentials set")
	})
>>>>>>> 229a304d
}

func TestPasswordOrWebauthnAuthentication(t *testing.T) {
	t.Parallel()

	privateKey, err := ecdsa.GenerateKey(elliptic.P256(), cryptoRand.Reader)
	testutil.FatalIfErr(t, err)
	publicKeyCose, err := encodeCosePublicKey((privateKey.Public()).(*ecdsa.PublicKey))
	testutil.FatalIfErr(t, err)

	startServer := func(t *testing.T) (func(string, any) *http.Response, func() webauthnProtocol.CredentialAssertion) {
		t.Helper()

		password := "$2a$10$IdIZTxTg/dCNuNEGlmLynOjqg4B1FvDKuIV5e0BB3pnWVHNb8.GSq" // bcrypt of "räksmörgås" in UTF-8

		cfg := newMockedConfig()
		cfg.GUIReturns(withTestDefaults(config.GUIConfiguration{
			RequireAuth: true,
			User:        "user",
			Password:    password,
			RawAddress:  "localhost:0",

			// Don't need TLS in this test because the password enables the auth middleware,
			// and there's no browser to prevent us from generating a WebAuthn response without HTTPS
			RawUseTLS: false,
		}))
		baseURL, cancel, webauthnService, err := startHTTP(cfg)
		testutil.FatalIfErr(t, err, "Failed to start HTTP server")
		t.Cleanup(cancel)

		testutil.FatalIfErr(
			t,
			webauthnService.storeState(config.WebauthnState{
				Credentials: []config.WebauthnCredential{
					{
						ID:            base64.URLEncoding.EncodeToString([]byte{1, 2, 3, 4}),
						RpId:          "localhost",
						PublicKeyCose: base64.URLEncoding.EncodeToString(publicKeyCose),
						SignCount:     0,
						RequireUv:     false,
					},
				},
			}),
			"Failed to set up test WebAuthn credentials",
		)

		httpRequest := func(method string, url string, body any) *http.Response {
			t.Helper()
			var bodyReader io.Reader = nil
			if body != nil {
				bodyBytes, err := json.Marshal(body)
				testutil.FatalIfErr(t, err, "Failed to marshal HTTP request body")
				bodyReader = bytes.NewReader(bodyBytes)
			}

			req, err := http.NewRequest(method, baseURL+url, bodyReader)
			testutil.FatalIfErr(t, err, "Failed to construct HttpRequest")

			client := http.Client{
				Timeout: 15 * time.Second,
			}
			resp, err := client.Do(req)
			testutil.FatalIfErr(t, err, "Failed to execute HTTP request")

			return resp
		}

		httpPost := func(url string, body any) *http.Response {
			t.Helper()
			return httpRequest(http.MethodPost, url, body)
		}

		getAssertionOptions := func() webauthnProtocol.CredentialAssertion {
			startResp := httpPost("/rest/noauth/auth/webauthn-start", nil)
			testutil.AssertEqual(t, t.Fatalf, startResp.StatusCode, http.StatusOK,
				"Failed to start WebAuthn registration: status %d", startResp.StatusCode)
			testutil.AssertFalse(t, t.Errorf, hasSessionCookie(startResp.Cookies()),
				"Expected no session cookie when starting WebAuthn registration")

			var options webauthnProtocol.CredentialAssertion
			testutil.FatalIfErr(t, unmarshalTo(startResp.Body, &options), "Failed to unmarshal CredentialAssertion")

			return options
		}

		return httpPost, getAssertionOptions
	}

	type webauthnAuthResponseBody struct {
		StayLoggedIn bool
		Credential   webauthnProtocol.CredentialAssertionResponse
	}
	webauthnAuthResponse := func(stayLoggedIn bool, cred webauthnProtocol.CredentialAssertionResponse) webauthnAuthResponseBody {
		return webauthnAuthResponseBody{
			StayLoggedIn: stayLoggedIn,
			Credential:   cred,
		}
	}

	type passwordAuthResponseBody struct {
		Username     string
		Password     string
		StayLoggedIn bool
	}

	t.Run("Can log in with password instead of WebAuthn", func(t *testing.T) {
		t.Parallel()
		httpPost, _ := startServer(t)

		finishResp := httpPost("/rest/noauth/auth/password", passwordAuthResponseBody{
			Username:     "user",
			Password:     "räksmörgås",
			StayLoggedIn: false,
		})
		testutil.AssertEqual(t, t.Fatalf, finishResp.StatusCode, http.StatusNoContent,
			"Failed password authentication: status %d", finishResp.StatusCode)
	})

	t.Run("Can log in with WebAuthn instead of password", func(t *testing.T) {
		t.Parallel()
		httpPost, getAssertionOptions := startServer(t)
		options := getAssertionOptions()

		cred := createWebauthnAssertionResponse(options, []byte{1, 2, 3, 4}, privateKey, "https://localhost:8384", false, 1, t)

		finishResp := httpPost("/rest/noauth/auth/webauthn-finish", webauthnAuthResponse(false, cred))
		testutil.AssertEqual(t, t.Fatalf, finishResp.StatusCode, http.StatusNoContent,
			"Failed WebAuthn authentication: status %d", finishResp.StatusCode)
	})
}

func TestWebauthnConfigChanges(t *testing.T) {
	t.Parallel()

	// This test needs a longer-than-default shutdown timeout when running on GitHub Actions
	shutdownTimeout := testutil.IfNotCI(0, 1000*time.Millisecond)

	const testAPIKey = "foobarbaz"
	initialGuiCfg := withTestDefaults(config.GUIConfiguration{
		RawAddress:     "127.0.0.1:0",
		RawUseTLS:      false,
		APIKey:         testAPIKey,
		WebauthnUserId: "AAAA",
	})

	initTest := func(t *testing.T) (config.GUIConfiguration, func(*testing.T) (func(string) *http.Response, func(string, string, any))) {
		guiCfg := initialGuiCfg.Copy()
		cfg := config.Configuration{
			GUI: guiCfg,
		}

		tmpFile, err := os.CreateTemp("", "syncthing-testConfig-Webauthn-*")
		testutil.FatalIfErr(t, err, "Failed to create tmpfile for test")
		w := config.Wrap(tmpFile.Name(), cfg, protocol.LocalDeviceID, events.NoopLogger)
		tmpFile.Close()
		cfgCtx, cfgCancel := context.WithCancel(context.Background())
		go w.Serve(cfgCtx)
		t.Cleanup(func() {
			os.Remove(tmpFile.Name())
			cfgCancel()
		})

		startHttpServer := func(t *testing.T) (func(string) *http.Response, func(string, string, any)) {
			baseURL, cancel, _, err := startHTTPWithShutdownTimeout(w, shutdownTimeout)
			t.Cleanup(cancel)
			testutil.FatalIfErr(t, err)

			cli := &http.Client{
				Timeout: 60 * time.Second,
			}

			do := func(req *http.Request, status int) *http.Response {
				t.Helper()
				req.Header.Set("X-API-Key", testAPIKey)
				resp, err := cli.Do(req)
				testutil.FatalIfErr(t, err)
				testutil.AssertEqual(t, t.Errorf, status, resp.StatusCode, "Expected status %v, got %v", status, resp.StatusCode)
				return resp
			}

			mod := func(method, path string, data interface{}) {
				t.Helper()
				bs, err := json.Marshal(data)
				testutil.FatalIfErr(t, err)
				req, _ := http.NewRequest(method, baseURL+path, bytes.NewReader(bs))
				do(req, http.StatusOK).Body.Close()
			}

			get := func(path string) *http.Response {
				t.Helper()
				req, _ := http.NewRequest(http.MethodGet, baseURL+path, nil)
				return do(req, http.StatusOK)
			}
			return get, mod
		}

		return guiCfg, startHttpServer
	}

	guiCfgPath := "/rest/config/gui"

	testCanEditConfig := func(propName string, modify func(*config.GUIConfiguration), verify func(config.GUIConfiguration) bool) {
		t.Run(fmt.Sprintf("Can edit GUIConfiguration.%s", propName), func(t *testing.T) {
			t.Parallel()
			guiCfg, startHttpServer := initTest(t)
			{
				_, mod := startHttpServer(t)
				modify(&guiCfg)
				mod(http.MethodPut, guiCfgPath, guiCfg)
			}
			{
				get, _ := startHttpServer(t)
				resp := get(guiCfgPath)
				var guiCfg config.GUIConfiguration
				testutil.FatalIfErr(t, unmarshalTo(resp.Body, &guiCfg))
				testutil.AssertTrue(
					t,
					t.Errorf,
					(guiCfg != initialGuiCfg) && verify(guiCfg),
					"Expected to be able to edit GUIConfiguration.%s. Updated config: %v", propName, guiCfg)
			}
		})
	}

	testCanEditConfig("WebauthnUserId", func(guiCfg *config.GUIConfiguration) {
		guiCfg.WebauthnUserId = "ABCDEFGH"
	}, func(guiCfg config.GUIConfiguration) bool {
		return guiCfg.WebauthnUserId == "ABCDEFGH"
	})
	testCanEditConfig("WebauthnRpId", func(guiCfg *config.GUIConfiguration) {
		guiCfg.WebauthnRpId = "no-longer-localhost"
	}, func(guiCfg config.GUIConfiguration) bool {
		return guiCfg.WebauthnRpId == "no-longer-localhost"
	})
	testCanEditConfig("WebauthnOrigin", func(guiCfg *config.GUIConfiguration) {
		guiCfg.WebauthnOrigin = "https://no-longer-localhost:8888"
	}, func(guiCfg config.GUIConfiguration) bool {
		return guiCfg.WebauthnOrigin == "https://no-longer-localhost:8888"
	})
}

func TestWebauthnStateChanges(t *testing.T) {
	t.Parallel()

	const testAPIKey = "foobarbaz"

	initTest := func(t *testing.T) (config.WebauthnState, func(*testing.T) (func(string) *http.Response, func(string, string, any))) {
		cfg := config.Configuration{
			GUI: withTestDefaults(config.GUIConfiguration{
				RawAddress:     "127.0.0.1:0",
				RawUseTLS:      false,
				APIKey:         testAPIKey,
				WebauthnUserId: "AAAA",
			}),
		}

		tmpFile, err := os.CreateTemp("", "syncthing-testConfig-Webauthn-*")
		testutil.FatalIfErr(t, err, "Failed to create tmpfile for test")
		w := config.Wrap(tmpFile.Name(), cfg, protocol.LocalDeviceID, events.NoopLogger)
		tmpFile.Close()
		cfgCtx, cfgCancel := context.WithCancel(context.Background())
		go w.Serve(cfgCtx)
		t.Cleanup(func() {
			os.Remove(tmpFile.Name())
			cfgCancel()
		})

		initialWebauthnState := config.WebauthnState{
			Credentials: []config.WebauthnCredential{
				{
					ID:            "AAAA",
					RpId:          "localhost",
					Nickname:      "Credential A",
					PublicKeyCose: base64.URLEncoding.EncodeToString([]byte{1, 2, 3, 4}),
					SignCount:     0,
					Transports:    []string{"transportA"},
					RequireUv:     false,
					CreateTime:    time.Now().UTC(),
					LastUseTime:   time.Now().UTC(),
				},
			},
		}

		startHttpServer := func(t *testing.T) (func(string) *http.Response, func(string, string, any)) {
			baseURL, _, webauthnService, err := startHTTPWithWebauthnState(w, &initialWebauthnState)
			testutil.FatalIfErr(t, err)

			testutil.FatalIfErr(t,
				webauthnService.storeState(initialWebauthnState), "Failed to set initial WebAuthn state")

			cli := &http.Client{
				Timeout: 60 * time.Second,
			}

			do := func(req *http.Request, status int) *http.Response {
				t.Helper()
				req.Header.Set("X-API-Key", testAPIKey)
				resp, err := cli.Do(req)
				testutil.FatalIfErr(t, err)
				testutil.AssertEqual(t, t.Errorf, status, resp.StatusCode, "Expected status %v, got %v", status, resp.StatusCode)
				return resp
			}

			mod := func(method, path string, data interface{}) {
				t.Helper()
				bs, err := json.Marshal(data)
				testutil.FatalIfErr(t, err)
				req, _ := http.NewRequest(method, baseURL+path, bytes.NewReader(bs))
				do(req, http.StatusOK).Body.Close()
			}

			get := func(path string) *http.Response {
				t.Helper()
				req, _ := http.NewRequest(http.MethodGet, baseURL+path, nil)
				return do(req, http.StatusOK)
			}
			return get, mod
		}

		return initialWebauthnState, startHttpServer
	}

	webauthnStatePath := "/rest/webauthn/state"

	t.Run("Cannot add WebAuthn credential through just state update", func(t *testing.T) {
		t.Parallel()
		initialState, startHttpServer := initTest(t)
		get, mod := startHttpServer(t)
		mod(http.MethodPost, webauthnStatePath, config.WebauthnState{
			Credentials: append(
				initialState.Credentials,
				config.WebauthnCredential{
					ID:            "BBBB",
					RpId:          "localhost",
					PublicKeyCose: base64.URLEncoding.EncodeToString([]byte{}),
					SignCount:     0,
					RequireUv:     false,
				},
			),
		})
		resp := get(webauthnStatePath)
		var state config.WebauthnState
		testutil.FatalIfErr(t, unmarshalTo(resp.Body, &state))
		testutil.AssertDeepEqual(t, t.Errorf, state, initialState,
			"Expected not to be able to add WebAuthn credentials through just state update. Updated state: %v", state)
	})

	t.Run("Editing WebAuthn credential ID results in deleting the existing credential", func(t *testing.T) {
		t.Parallel()
		state, startHttpServer := initTest(t)
		get, mod := startHttpServer(t)
		state.Credentials[0].ID = "ZZZZ"
		mod(http.MethodPost, webauthnStatePath, state)
		{
			resp := get(webauthnStatePath)
			var state config.WebauthnState
			testutil.FatalIfErr(t, unmarshalTo(resp.Body, &state))
			testutil.AssertEqual(t, t.Errorf, 0, len(state.Credentials),
				"Expected attempt to edit WebAuthn credential ID to result in deleting the existing credential. Updated state: %v", state)
		}
	})

	testCannotEditCredential := func(propName string, modify func(config.WebauthnState) config.WebauthnState) {
		t.Run(fmt.Sprintf("Cannot edit WebAuthnCredential.%s", propName), func(t *testing.T) {
			t.Parallel()
			initialState, startHttpServer := initTest(t)
			get, mod := startHttpServer(t)
			mod(http.MethodPost, webauthnStatePath, modify(initialState.Copy()))
			resp := get(webauthnStatePath)
			var state config.WebauthnState
			testutil.FatalIfErr(t, unmarshalTo(resp.Body, &state))
			testutil.AssertDeepEqual(t, t.Errorf, state, initialState)
		})
	}

	testCannotEditCredential("RpId", func(state config.WebauthnState) config.WebauthnState {
		state.Credentials[0].RpId = "no-longer-locahost"
		return state
	})
	testCannotEditCredential("PublicKeyCose", func(state config.WebauthnState) config.WebauthnState {
		state.Credentials[0].PublicKeyCose = "BBBB"
		return state
	})
	testCannotEditCredential("SignCount", func(state config.WebauthnState) config.WebauthnState {
		state.Credentials[0].SignCount = 1337
		return state
	})
	testCannotEditCredential("Transports", func(state config.WebauthnState) config.WebauthnState {
		state.Credentials[0].Transports = []string{"transportA", "transportC"}
		return state
	})
	testCannotEditCredential("CreateTime", func(state config.WebauthnState) config.WebauthnState {
		state.Credentials[0].CreateTime = time.Now().UTC().Add(10 * time.Second)
		return state
	})
	testCannotEditCredential("LastUseTime", func(state config.WebauthnState) config.WebauthnState {
		state.Credentials[0].LastUseTime = time.Now().UTC().Add(10 * time.Second)
		return state
	})

	testCanEditCredential := func(propName string, modify func(config.WebauthnState) config.WebauthnState, verify func(config.WebauthnState) bool) {
		t.Run(fmt.Sprintf("Can edit WebauthnCredential.%s", propName), func(t *testing.T) {
			t.Parallel()
			initialState, startHttpServer := initTest(t)
			get, mod := startHttpServer(t)
			mod(http.MethodPost, webauthnStatePath, modify(initialState.Copy()))
			resp := get(webauthnStatePath)
			var state config.WebauthnState
			testutil.FatalIfErr(t, unmarshalTo(resp.Body, &state))

			testutil.AssertTrue(t, t.Errorf,
				!reflect.DeepEqual(state, initialState) && verify(state),
				"Expected to be able to edit %s of WebAuthn credential. Initial state: %v, Updated state: %v", propName, initialState, state)
		})
	}

	testCanEditCredential("Nickname", func(state config.WebauthnState) config.WebauthnState {
		state.Credentials[0].Nickname = "Blåbärsmjölk"
		return state
	}, func(state config.WebauthnState) bool {
		return state.Credentials[0].Nickname == "Blåbärsmjölk"
	})
	testCanEditCredential("RequireUv", func(state config.WebauthnState) config.WebauthnState {
		state.Credentials[0].RequireUv = true
		return state
	}, func(state config.WebauthnState) bool {
		return state.Credentials[0].RequireUv == true
	})
}<|MERGE_RESOLUTION|>--- conflicted
+++ resolved
@@ -2689,52 +2689,6 @@
 		testutil.AssertEqual(t, t.Errorf, options.Response.AllowedCredentials[0].CredentialID.String(), "BBBB",
 			"Expected only credentials with RpId=%s in allowCredentials, got: %v", "localhost", options.Response.AllowedCredentials)
 	})
-<<<<<<< HEAD
-=======
-
-	t.Run("Auth is required with a WebAuthn credential set", func(t *testing.T) {
-		t.Parallel()
-		httpGet, _, _ := startServer(t, "", "", []config.WebauthnCredential{
-			{
-				ID:   "AAAA",
-				RpId: "localhost",
-			},
-		})
-		csrfRresp := httpGet("/", "", "")
-		csrfRresp.Body.Close()
-		var csrfTokenName, csrfTokenValue string
-		for _, cookie := range csrfRresp.Cookies() {
-			if strings.HasPrefix(cookie.Name, "CSRF-Token") {
-				csrfTokenName = cookie.Name
-				csrfTokenValue = cookie.Value
-				break
-			}
-		}
-
-		resp := httpGet("/rest/config", csrfTokenName, csrfTokenValue)
-		testutil.AssertEqual(t, t.Errorf, resp.StatusCode, http.StatusForbidden,
-			"Expected auth to be required with WebAuthn credential set")
-	})
-
-	t.Run("No auth required when no password and no WebAuthn credentials set", func(t *testing.T) {
-		t.Parallel()
-		httpGet, _, _ := startServer(t, "rp-id-irrelevant", "origin-irrelevant", []config.WebauthnCredential{})
-		csrfRresp := httpGet("/", "", "")
-		csrfRresp.Body.Close()
-		var csrfTokenName, csrfTokenValue string
-		for _, cookie := range csrfRresp.Cookies() {
-			if strings.HasPrefix(cookie.Name, "CSRF-Token") {
-				csrfTokenName = cookie.Name
-				csrfTokenValue = cookie.Value
-				break
-			}
-		}
-
-		resp := httpGet("/rest/config", csrfTokenName, csrfTokenValue)
-		testutil.AssertEqual(t, t.Errorf, resp.StatusCode, http.StatusOK,
-			"Expected no auth to be required with neither password nor WebAuthn credentials set")
-	})
->>>>>>> 229a304d
 }
 
 func TestPasswordOrWebauthnAuthentication(t *testing.T) {
