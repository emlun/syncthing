// Copyright (C) 2016 The Syncthing Authors.
//
// This Source Code Form is subject to the terms of the Mozilla Public
// License, v. 2.0. If a copy of the MPL was not distributed with this file,
// You can obtain one at https://mozilla.org/MPL/2.0/.

package api

import (
	"bytes"
	"compress/gzip"
	"context"
	"encoding/json"
	"fmt"
	"io"
	"net"
	"net/http"
	"net/http/httptest"
	"os"
	"path/filepath"
	"reflect"
	"strconv"
	"strings"
	"testing"
	"time"

	"github.com/d4l3k/messagediff"
	"github.com/syncthing/syncthing/lib/assets"
	"github.com/syncthing/syncthing/lib/build"
	"github.com/syncthing/syncthing/lib/config"
	connmocks "github.com/syncthing/syncthing/lib/connections/mocks"
	discovermocks "github.com/syncthing/syncthing/lib/discover/mocks"
	"github.com/syncthing/syncthing/lib/events"
	eventmocks "github.com/syncthing/syncthing/lib/events/mocks"
	"github.com/syncthing/syncthing/lib/fs"
	"github.com/syncthing/syncthing/lib/locations"
	"github.com/syncthing/syncthing/lib/logger"
	loggermocks "github.com/syncthing/syncthing/lib/logger/mocks"
	"github.com/syncthing/syncthing/lib/model"
	modelmocks "github.com/syncthing/syncthing/lib/model/mocks"
	"github.com/syncthing/syncthing/lib/protocol"
	"github.com/syncthing/syncthing/lib/rand"
	"github.com/syncthing/syncthing/lib/svcutil"
	"github.com/syncthing/syncthing/lib/sync"
	"github.com/syncthing/syncthing/lib/tlsutil"
	"github.com/syncthing/syncthing/lib/ur"
	"github.com/syncthing/syncthing/lib/util"
	"github.com/thejerf/suture/v4"
)

var (
	confDir    = filepath.Join("testdata", "config")
	token      = filepath.Join(confDir, "csrftokens.txt")
	dev1       protocol.DeviceID
	apiCfg     = newMockedConfig()
	testAPIKey = "foobarbaz"
)

func init() {
	dev1, _ = protocol.DeviceIDFromString("AIR6LPZ-7K4PTTV-UXQSMUU-CPQ5YWH-OEDFIIQ-JUG777G-2YQXXR5-YD6AWQR")
	apiCfg.GUIReturns(config.GUIConfiguration{APIKey: testAPIKey, RawAddress: "127.0.0.1:0"})
}

func TestMain(m *testing.M) {
	orig := locations.GetBaseDir(locations.ConfigBaseDir)
	locations.SetBaseDir(locations.ConfigBaseDir, confDir)

	exitCode := m.Run()

	locations.SetBaseDir(locations.ConfigBaseDir, orig)

	os.Exit(exitCode)
}

func TestCSRFToken(t *testing.T) {
	t.Parallel()

	max := 10 * maxCsrfTokens
	int := 5
	if testing.Short() {
		max = 1 + maxCsrfTokens
		int = 2
	}

	m := newCsrfManager("unique", "prefix", config.GUIConfiguration{}, nil, "")

	t1 := m.newToken()
	t2 := m.newToken()

	t3 := m.newToken()
	if !m.validToken(t3) {
		t.Fatal("t3 should be valid")
	}

	valid := make(map[string]struct{}, maxCsrfTokens)
	for _, token := range m.tokens {
		valid[token] = struct{}{}
	}

	for i := 0; i < max; i++ {
		if i%int == 0 {
			// t1 and t2 should remain valid by virtue of us checking them now
			// and then.
			if !m.validToken(t1) {
				t.Fatal("t1 should be valid at iteration", i)
			}
			if !m.validToken(t2) {
				t.Fatal("t2 should be valid at iteration", i)
			}
		}

		if len(m.tokens) == maxCsrfTokens {
			// We're about to add a token, which will remove the last token
			// from m.tokens.
			delete(valid, m.tokens[len(m.tokens)-1])
		}

		// The newly generated token is always valid
		t4 := m.newToken()
		if !m.validToken(t4) {
			t.Fatal("t4 should be valid at iteration", i)
		}
		valid[t4] = struct{}{}

		v := make(map[string]struct{}, maxCsrfTokens)
		for _, token := range m.tokens {
			v[token] = struct{}{}
		}

		if !reflect.DeepEqual(v, valid) {
			t.Fatalf("want valid tokens %v, got %v", valid, v)
		}
	}

	if m.validToken(t3) {
		t.Fatal("t3 should have expired by now")
	}
}

func TestStopAfterBrokenConfig(t *testing.T) {
	t.Parallel()

	cfg := config.Configuration{
		GUI: config.GUIConfiguration{
			RawAddress: "127.0.0.1:0",
			RawUseTLS:  false,
		},
	}
	w := config.Wrap("/dev/null", cfg, protocol.LocalDeviceID, events.NoopLogger)

	srv := New(protocol.LocalDeviceID, w, "", "syncthing", nil, nil, nil, events.NoopLogger, nil, nil, nil, nil, nil, nil, false).(*service)
	defer os.Remove(token)

	srv.started = make(chan string)

	sup := suture.New("test", svcutil.SpecWithDebugLogger(l))
	sup.Add(srv)
	ctx, cancel := context.WithCancel(context.Background())
	sup.ServeBackground(ctx)

	<-srv.started

	// Service is now running, listening on a random port on localhost. Now we
	// request a config change to a completely invalid listen address. The
	// commit will fail and the service will be in a broken state.

	newCfg := config.Configuration{
		GUI: config.GUIConfiguration{
			RawAddress: "totally not a valid address",
			RawUseTLS:  false,
		},
	}
	if err := srv.VerifyConfiguration(cfg, newCfg); err == nil {
		t.Fatal("Verify config should have failed")
	}

	cancel()
}

func TestAssetsDir(t *testing.T) {
	t.Parallel()

	// For any given request to $FILE, we should return the first found of
	//  - assetsdir/$THEME/$FILE
	//  - compiled in asset $THEME/$FILE
	//  - assetsdir/default/$FILE
	//  - compiled in asset default/$FILE

	// The asset map contains compressed assets, so create a couple of gzip compressed assets here.
	buf := new(bytes.Buffer)
	gw := gzip.NewWriter(buf)
	gw.Write([]byte("default"))
	gw.Close()
	def := assets.Asset{
		Content: buf.String(),
		Gzipped: true,
	}

	buf = new(bytes.Buffer)
	gw = gzip.NewWriter(buf)
	gw.Write([]byte("foo"))
	gw.Close()
	foo := assets.Asset{
		Content: buf.String(),
		Gzipped: true,
	}

	e := &staticsServer{
		theme:    "foo",
		mut:      sync.NewRWMutex(),
		assetDir: "testdata",
		assets: map[string]assets.Asset{
			"foo/a":     foo, // overridden in foo/a
			"foo/b":     foo,
			"default/a": def, // overridden in default/a (but foo/a takes precedence)
			"default/b": def, // overridden in default/b (but foo/b takes precedence)
			"default/c": def,
		},
	}

	s := httptest.NewServer(e)
	defer s.Close()

	// assetsdir/foo/a exists, overrides compiled in
	expectURLToContain(t, s.URL+"/a", "overridden-foo")

	// foo/b is compiled in, default/b is overridden, return compiled in
	expectURLToContain(t, s.URL+"/b", "foo")

	// only exists as compiled in default/c so use that
	expectURLToContain(t, s.URL+"/c", "default")

	// only exists as overridden default/d so use that
	expectURLToContain(t, s.URL+"/d", "overridden-default")
}

func expectURLToContain(t *testing.T, url, exp string) {
	res, err := http.Get(url)
	if err != nil {
		t.Error(err)
		return
	}

	if res.StatusCode != 200 {
		t.Errorf("Got %s instead of 200 OK", res.Status)
		return
	}

	data, err := io.ReadAll(res.Body)
	res.Body.Close()
	if err != nil {
		t.Error(err)
		return
	}

	if string(data) != exp {
		t.Errorf("Got %q instead of %q on %q", data, exp, url)
		return
	}
}

func TestDirNames(t *testing.T) {
	t.Parallel()

	names := dirNames("testdata")
	expected := []string{"config", "default", "foo", "testfolder"}
	if diff, equal := messagediff.PrettyDiff(expected, names); !equal {
		t.Errorf("Unexpected dirNames return: %#v\n%s", names, diff)
	}
}

type httpTestCase struct {
	URL     string        // URL to check
	Code    int           // Expected result code
	Type    string        // Expected content type
	Prefix  string        // Expected result prefix
	Timeout time.Duration // Defaults to a second
}

func TestAPIServiceRequests(t *testing.T) {
	t.Parallel()

	baseURL, cancel, err := startHTTP(apiCfg)
	if err != nil {
		t.Fatal(err)
	}
	t.Cleanup(cancel)

	cases := []httpTestCase{
		// /rest/db
		{
			URL:    "/rest/db/completion?device=" + protocol.LocalDeviceID.String() + "&folder=default",
			Code:   200,
			Type:   "application/json",
			Prefix: "{",
		},
		{
			URL:  "/rest/db/file?folder=default&file=something",
			Code: 404,
		},
		{
			URL:    "/rest/db/ignores?folder=default",
			Code:   200,
			Type:   "application/json",
			Prefix: "{",
		},
		{
			URL:    "/rest/db/need?folder=default",
			Code:   200,
			Type:   "application/json",
			Prefix: "{",
		},
		{
			URL:    "/rest/db/status?folder=default",
			Code:   200,
			Type:   "application/json",
			Prefix: "{",
		},
		{
			URL:    "/rest/db/browse?folder=default",
			Code:   200,
			Type:   "application/json",
			Prefix: "null",
		},
		{
			URL:    "/rest/db/status?folder=default",
			Code:   200,
			Type:   "application/json",
			Prefix: "",
		},

		// /rest/stats
		{
			URL:    "/rest/stats/device",
			Code:   200,
			Type:   "application/json",
			Prefix: "null",
		},
		{
			URL:    "/rest/stats/folder",
			Code:   200,
			Type:   "application/json",
			Prefix: "null",
		},

		// /rest/svc
		{
			URL:    "/rest/svc/deviceid?id=" + protocol.LocalDeviceID.String(),
			Code:   200,
			Type:   "application/json",
			Prefix: "{",
		},
		{
			URL:    "/rest/svc/lang",
			Code:   200,
			Type:   "application/json",
			Prefix: "[",
		},
		{
			URL:     "/rest/svc/report",
			Code:    200,
			Type:    "application/json",
			Prefix:  "{",
			Timeout: 5 * time.Second,
		},

		// /rest/system
		{
			URL:    "/rest/system/browse?current=~",
			Code:   200,
			Type:   "application/json",
			Prefix: "[",
		},
		{
			URL:    "/rest/system/config",
			Code:   200,
			Type:   "application/json",
			Prefix: "{",
		},
		{
			URL:    "/rest/system/config/insync",
			Code:   200,
			Type:   "application/json",
			Prefix: "{",
		},
		{
			URL:    "/rest/system/connections",
			Code:   200,
			Type:   "application/json",
			Prefix: "null",
		},
		{
			URL:    "/rest/system/discovery",
			Code:   200,
			Type:   "application/json",
			Prefix: "{",
		},
		{
			URL:    "/rest/system/error?since=0",
			Code:   200,
			Type:   "application/json",
			Prefix: "{",
		},
		{
			URL:    "/rest/system/ping",
			Code:   200,
			Type:   "application/json",
			Prefix: "{",
		},
		{
			URL:    "/rest/system/status",
			Code:   200,
			Type:   "application/json",
			Prefix: "{",
		},
		{
			URL:    "/rest/system/version",
			Code:   200,
			Type:   "application/json",
			Prefix: "{",
		},
		{
			URL:    "/rest/system/debug",
			Code:   200,
			Type:   "application/json",
			Prefix: "{",
		},
		{
			URL:    "/rest/system/log?since=0",
			Code:   200,
			Type:   "application/json",
			Prefix: "{",
		},
		{
			URL:    "/rest/system/log.txt?since=0",
			Code:   200,
			Type:   "text/plain",
			Prefix: "",
		},

		// /rest/config
		{
			URL:    "/rest/config",
			Code:   200,
			Type:   "application/json",
			Prefix: "",
		},
		{
			URL:    "/rest/config/folders",
			Code:   200,
			Type:   "application/json",
			Prefix: "",
		},
		{
			URL:    "/rest/config/folders/missing",
			Code:   404,
			Type:   "text/plain",
			Prefix: "",
		},
		{
			URL:    "/rest/config/devices",
			Code:   200,
			Type:   "application/json",
			Prefix: "",
		},
		{
			URL:    "/rest/config/devices/illegalid",
			Code:   400,
			Type:   "text/plain",
			Prefix: "",
		},
		{
			URL:    "/rest/config/devices/" + protocol.GlobalDeviceID.String(),
			Code:   404,
			Type:   "text/plain",
			Prefix: "",
		},
		{
			URL:    "/rest/config/options",
			Code:   200,
			Type:   "application/json",
			Prefix: "{",
		},
		{
			URL:    "/rest/config/gui",
			Code:   200,
			Type:   "application/json",
			Prefix: "{",
		},
		{
			URL:    "/rest/config/ldap",
			Code:   200,
			Type:   "application/json",
			Prefix: "{",
		},
	}

	for _, tc := range cases {
		tc := tc
		t.Run(cases[0].URL, func(t *testing.T) {
			t.Parallel()
			testHTTPRequest(t, baseURL, tc, testAPIKey)
		})
	}
}

// testHTTPRequest tries the given test case, comparing the result code,
// content type, and result prefix.
func testHTTPRequest(t *testing.T, baseURL string, tc httpTestCase, apikey string) {
	// Should not be parallelized, as that just causes timeouts eventually with more test-cases

	timeout := time.Second
	if tc.Timeout > 0 {
		timeout = tc.Timeout
	}
	cli := &http.Client{
		Timeout: timeout,
	}

	req, err := http.NewRequest("GET", baseURL+tc.URL, nil)
	if err != nil {
		t.Errorf("Unexpected error requesting %s: %v", tc.URL, err)
		return
	}
	req.Header.Set("X-API-Key", apikey)

	resp, err := cli.Do(req)
	if err != nil {
		t.Errorf("Unexpected error requesting %s: %v", tc.URL, err)
		return
	}
	defer resp.Body.Close()

	if resp.StatusCode != tc.Code {
		t.Errorf("Get on %s should have returned status code %d, not %s", tc.URL, tc.Code, resp.Status)
		return
	}

	ct := resp.Header.Get("Content-Type")
	if !strings.HasPrefix(ct, tc.Type) {
		t.Errorf("The content type on %s should be %q, not %q", tc.URL, tc.Type, ct)
		return
	}

	data, err := io.ReadAll(resp.Body)
	if err != nil {
		t.Errorf("Unexpected error reading %s: %v", tc.URL, err)
		return
	}

	if !bytes.HasPrefix(data, []byte(tc.Prefix)) {
		t.Errorf("Returned data from %s does not have prefix %q: %s", tc.URL, tc.Prefix, data)
		return
	}
}

func TestHTTPLogin(t *testing.T) {
	t.Parallel()

	cfg := newMockedConfig()
	cfg.GUIReturns(config.GUIConfiguration{
<<<<<<< HEAD
		User:     "üser",
		Password: "$2a$10$IdIZTxTg/dCNuNEGlmLynOjqg4B1FvDKuIV5e0BB3pnWVHNb8.GSq", // bcrypt of "räksmörgås" in UTF-8
		APIKey:   testAPIKey,
		SendBasicAuthPrompt: true,
=======
		User:       "üser",
		Password:   "$2a$10$IdIZTxTg/dCNuNEGlmLynOjqg4B1FvDKuIV5e0BB3pnWVHNb8.GSq", // bcrypt of "räksmörgås" in UTF-8
		RawAddress: "127.0.0.1:0",
		APIKey:     testAPIKey,
>>>>>>> 46238993
	})
	baseURL, cancel, err := startHTTP(cfg)
	if err != nil {
		t.Fatal(err)
	}
	t.Cleanup(cancel)
	url := baseURL + "/meta.js"

	t.Run("no auth is rejected", func(t *testing.T) {
		t.Parallel()
		req, _ := http.NewRequest("GET", url, nil)
		resp, err := http.DefaultClient.Do(req)
		if err != nil {
			t.Fatal(err)
		}
		if resp.StatusCode != http.StatusUnauthorized {
			t.Errorf("Unexpected non-401 return code %d for unauthed request", resp.StatusCode)
		}
	})

	t.Run("incorrect password is rejected", func(t *testing.T) {
		t.Parallel()
		req, _ := http.NewRequest("GET", url, nil)
		req.SetBasicAuth("üser", "rksmrgs")
		resp, err := http.DefaultClient.Do(req)
		if err != nil {
			t.Fatal(err)
		}
		if resp.StatusCode != http.StatusUnauthorized {
			t.Errorf("Unexpected non-401 return code %d for incorrect password", resp.StatusCode)
		}
	})

	t.Run("incorrect username is rejected", func(t *testing.T) {
		t.Parallel()
		req, _ := http.NewRequest("GET", url, nil)
		req.SetBasicAuth("user", "räksmörgås") // string literals in Go source code are in UTF-8
		resp, err := http.DefaultClient.Do(req)
		if err != nil {
			t.Fatal(err)
		}
		if resp.StatusCode != http.StatusUnauthorized {
			t.Errorf("Unexpected non-401 return code %d for incorrect username", resp.StatusCode)
		}
	})

	t.Run("UTF-8 auth works", func(t *testing.T) {
		t.Parallel()
		req, _ := http.NewRequest("GET", url, nil)
		req.SetBasicAuth("üser", "räksmörgås") // string literals in Go source code are in UTF-8
		resp, err := http.DefaultClient.Do(req)
		if err != nil {
			t.Fatal(err)
		}
		if resp.StatusCode != http.StatusOK {
			t.Errorf("Unexpected non-200 return code %d for authed request (UTF-8)", resp.StatusCode)
		}
	})

	t.Run("ISO-8859-1 auth works", func(t *testing.T) {
		t.Parallel()
		req, _ := http.NewRequest("GET", url, nil)
		req.SetBasicAuth("\xfcser", "r\xe4ksm\xf6rg\xe5s") // escaped ISO-8859-1
		resp, err := http.DefaultClient.Do(req)
		if err != nil {
			t.Fatal(err)
		}
		if resp.StatusCode != http.StatusOK {
			t.Errorf("Unexpected non-200 return code %d for authed request (ISO-8859-1)", resp.StatusCode)
		}
	})

	t.Run("bad X-API-Key is rejected", func(t *testing.T) {
		t.Parallel()
		req, _ := http.NewRequest("GET", url, nil)
		req.Header.Set("X-API-Key", testAPIKey+"X")
		resp, err := http.DefaultClient.Do(req)
		if err != nil {
			t.Fatal(err)
		}
		if resp.StatusCode != http.StatusUnauthorized {
			t.Errorf("Unexpected non-401 return code %d for bad API key", resp.StatusCode)
		}
	})

	t.Run("good X-API-Key is accepted", func(t *testing.T) {
		t.Parallel()
		req, _ := http.NewRequest("GET", url, nil)
		req.Header.Set("X-API-Key", testAPIKey)
		resp, err := http.DefaultClient.Do(req)
		if err != nil {
			t.Fatal(err)
		}
		if resp.StatusCode != http.StatusOK {
			t.Errorf("Unexpected non-200 return code %d for API key", resp.StatusCode)
		}
	})

	t.Run("bad Bearer is rejected", func(t *testing.T) {
		t.Parallel()
		req, _ := http.NewRequest("GET", url, nil)
		req.Header.Set("Authorization", "Bearer "+testAPIKey+"X")
		resp, err := http.DefaultClient.Do(req)
		if err != nil {
			t.Fatal(err)
		}
		if resp.StatusCode != http.StatusUnauthorized {
			t.Errorf("Unexpected non-401 return code %d for bad API key", resp.StatusCode)
		}
	})

	t.Run("good Bearer is accepted", func(t *testing.T) {
		t.Parallel()
		req, _ := http.NewRequest("GET", url, nil)
		req.Header.Set("Authorization", "Bearer "+testAPIKey)
		resp, err := http.DefaultClient.Do(req)
		if err != nil {
			t.Fatal(err)
		}
		if resp.StatusCode != http.StatusOK {
			t.Errorf("Unexpected non-200 return code %d for API key", resp.StatusCode)
		}
	})
}

func startHTTP(cfg config.Wrapper) (string, context.CancelFunc, error) {
	m := new(modelmocks.Model)
	assetDir := "../../gui"
	eventSub := new(eventmocks.BufferedSubscription)
	diskEventSub := new(eventmocks.BufferedSubscription)
	discoverer := new(discovermocks.Manager)
	connections := new(connmocks.Service)
	errorLog := new(loggermocks.Recorder)
	systemLog := new(loggermocks.Recorder)
	for _, l := range []*loggermocks.Recorder{errorLog, systemLog} {
		l.SinceReturns([]logger.Line{
			{
				When:    time.Now(),
				Message: "Test message",
			},
		})
	}
	addrChan := make(chan string)
	mockedSummary := &modelmocks.FolderSummaryService{}
	mockedSummary.SummaryReturns(new(model.FolderSummary), nil)

	// Instantiate the API service
	urService := ur.New(cfg, m, connections, false)
	svc := New(protocol.LocalDeviceID, cfg, assetDir, "syncthing", m, eventSub, diskEventSub, events.NoopLogger, discoverer, connections, urService, mockedSummary, errorLog, systemLog, false).(*service)
	defer os.Remove(token)
	svc.started = addrChan

	// Actually start the API service
	supervisor := suture.New("API test", suture.Spec{
		PassThroughPanics: true,
	})
	supervisor.Add(svc)
	ctx, cancel := context.WithCancel(context.Background())
	supervisor.ServeBackground(ctx)

	// Make sure the API service is listening, and get the URL to use.
	addr := <-addrChan
	tcpAddr, err := net.ResolveTCPAddr("tcp", addr)
	if err != nil {
		cancel()
		return "", cancel, fmt.Errorf("weird address from API service: %w", err)
	}

	host, _, _ := net.SplitHostPort(cfg.GUI().RawAddress)
	if host == "" || host == "0.0.0.0" {
		host = "127.0.0.1"
	}
	baseURL := fmt.Sprintf("http://%s", net.JoinHostPort(host, strconv.Itoa(tcpAddr.Port)))

	return baseURL, cancel, nil
}

func TestCSRFRequired(t *testing.T) {
	t.Parallel()

	baseURL, cancel, err := startHTTP(apiCfg)
	if err != nil {
		t.Fatal("Unexpected error from getting base URL:", err)
	}
	t.Cleanup(cancel)

	cli := &http.Client{
		Timeout: time.Minute,
	}

	// Getting the base URL (i.e. "/") should succeed.

	resp, err := cli.Get(baseURL)
	if err != nil {
		t.Fatal("Unexpected error from getting base URL:", err)
	}
	resp.Body.Close()
	if resp.StatusCode != http.StatusOK {
		t.Fatal("Getting base URL should succeed, not", resp.Status)
	}

	// Find the returned CSRF token for future use

	var csrfTokenName, csrfTokenValue string
	for _, cookie := range resp.Cookies() {
		if strings.HasPrefix(cookie.Name, "CSRF-Token") {
			csrfTokenName = cookie.Name
			csrfTokenValue = cookie.Value
			break
		}
	}

	t.Run("/rest without a token should fail", func(t *testing.T) {
		t.Parallel()
		resp, err := cli.Get(baseURL + "/rest/system/config")
		if err != nil {
			t.Fatal("Unexpected error from getting /rest/system/config:", err)
		}
		resp.Body.Close()
		if resp.StatusCode != http.StatusForbidden {
			t.Fatal("Getting /rest/system/config without CSRF token should fail, not", resp.Status)
		}
	})

	t.Run("/rest with a token should succeed", func(t *testing.T) {
		t.Parallel()
		req, _ := http.NewRequest("GET", baseURL+"/rest/system/config", nil)
		req.Header.Set("X-"+csrfTokenName, csrfTokenValue)
		resp, err := cli.Do(req)
		if err != nil {
			t.Fatal("Unexpected error from getting /rest/system/config:", err)
		}
		resp.Body.Close()
		if resp.StatusCode != http.StatusOK {
			t.Fatal("Getting /rest/system/config with CSRF token should succeed, not", resp.Status)
		}
	})

	t.Run("/rest with an incorrect API key should fail, X-API-Key version", func(t *testing.T) {
		t.Parallel()
		req, _ := http.NewRequest("GET", baseURL+"/rest/system/config", nil)
		req.Header.Set("X-API-Key", testAPIKey+"X")
		resp, err := cli.Do(req)
		if err != nil {
			t.Fatal("Unexpected error from getting /rest/system/config:", err)
		}
		resp.Body.Close()
		if resp.StatusCode != http.StatusForbidden {
			t.Fatal("Getting /rest/system/config with incorrect API token should fail, not", resp.Status)
		}
	})

	t.Run("/rest with an incorrect API key should fail, Bearer auth version", func(t *testing.T) {
		t.Parallel()
		req, _ := http.NewRequest("GET", baseURL+"/rest/system/config", nil)
		req.Header.Set("Authorization", "Bearer "+testAPIKey+"X")
		resp, err := cli.Do(req)
		if err != nil {
			t.Fatal("Unexpected error from getting /rest/system/config:", err)
		}
		resp.Body.Close()
		if resp.StatusCode != http.StatusForbidden {
			t.Fatal("Getting /rest/system/config with incorrect API token should fail, not", resp.Status)
		}
	})

	t.Run("/rest with the API key should succeed", func(t *testing.T) {
		t.Parallel()
		req, _ := http.NewRequest("GET", baseURL+"/rest/system/config", nil)
		req.Header.Set("X-API-Key", testAPIKey)
		resp, err := cli.Do(req)
		if err != nil {
			t.Fatal("Unexpected error from getting /rest/system/config:", err)
		}
		resp.Body.Close()
		if resp.StatusCode != http.StatusOK {
			t.Fatal("Getting /rest/system/config with API key should succeed, not", resp.Status)
		}
	})

	t.Run("/rest with the API key as a bearer token should succeed", func(t *testing.T) {
		t.Parallel()
		req, _ := http.NewRequest("GET", baseURL+"/rest/system/config", nil)
		req.Header.Set("Authorization", "Bearer "+testAPIKey)
		resp, err := cli.Do(req)
		if err != nil {
			t.Fatal("Unexpected error from getting /rest/system/config:", err)
		}
		resp.Body.Close()
		if resp.StatusCode != http.StatusOK {
			t.Fatal("Getting /rest/system/config with API key should succeed, not", resp.Status)
		}
	})
}

func TestRandomString(t *testing.T) {
	t.Parallel()

	baseURL, cancel, err := startHTTP(apiCfg)
	if err != nil {
		t.Fatal(err)
	}
	defer cancel()
	cli := &http.Client{
		Timeout: time.Second,
	}

	// The default should be to return a 32 character random string

	for _, url := range []string{"/rest/svc/random/string", "/rest/svc/random/string?length=-1", "/rest/svc/random/string?length=yo"} {
		req, _ := http.NewRequest("GET", baseURL+url, nil)
		req.Header.Set("X-API-Key", testAPIKey)
		resp, err := cli.Do(req)
		if err != nil {
			t.Fatal(err)
		}

		var res map[string]string
		if err := json.NewDecoder(resp.Body).Decode(&res); err != nil {
			t.Fatal(err)
		}
		if len(res["random"]) != 32 {
			t.Errorf("Expected 32 random characters, got %q of length %d", res["random"], len(res["random"]))
		}
	}

	// We can ask for a different length if we like

	req, _ := http.NewRequest("GET", baseURL+"/rest/svc/random/string?length=27", nil)
	req.Header.Set("X-API-Key", testAPIKey)
	resp, err := cli.Do(req)
	if err != nil {
		t.Fatal(err)
	}

	var res map[string]string
	if err := json.NewDecoder(resp.Body).Decode(&res); err != nil {
		t.Fatal(err)
	}
	if len(res["random"]) != 27 {
		t.Errorf("Expected 27 random characters, got %q of length %d", res["random"], len(res["random"]))
	}
}

func TestConfigPostOK(t *testing.T) {
	t.Parallel()

	cfg := bytes.NewBuffer([]byte(`{
		"version": 15,
		"folders": [
			{
				"id": "foo",
				"path": "TestConfigPostOK"
			}
		]
	}`))

	resp, err := testConfigPost(cfg)
	if err != nil {
		t.Fatal(err)
	}
	if resp.StatusCode != http.StatusOK {
		t.Error("Expected 200 OK, not", resp.Status)
	}
	os.RemoveAll("TestConfigPostOK")
}

func TestConfigPostDupFolder(t *testing.T) {
	t.Parallel()

	cfg := bytes.NewBuffer([]byte(`{
		"version": 15,
		"folders": [
			{"id": "foo"},
			{"id": "foo"}
		]
	}`))

	resp, err := testConfigPost(cfg)
	if err != nil {
		t.Fatal(err)
	}
	if resp.StatusCode != http.StatusBadRequest {
		t.Error("Expected 400 Bad Request, not", resp.Status)
	}
}

func testConfigPost(data io.Reader) (*http.Response, error) {
	baseURL, cancel, err := startHTTP(apiCfg)
	if err != nil {
		return nil, err
	}
	defer cancel()
	cli := &http.Client{
		Timeout: time.Second,
	}

	req, _ := http.NewRequest("POST", baseURL+"/rest/system/config", data)
	req.Header.Set("X-API-Key", testAPIKey)
	return cli.Do(req)
}

func TestHostCheck(t *testing.T) {
	t.Parallel()

	// An API service bound to localhost should reject non-localhost host Headers

	cfg := newMockedConfig()
	cfg.GUIReturns(config.GUIConfiguration{RawAddress: "127.0.0.1:0"})
	baseURL, cancel, err := startHTTP(cfg)
	if err != nil {
		t.Fatal(err)
	}
	defer cancel()

	// A normal HTTP get to the localhost-bound service should succeed

	resp, err := http.Get(baseURL)
	if err != nil {
		t.Fatal(err)
	}
	resp.Body.Close()
	if resp.StatusCode != http.StatusOK {
		t.Error("Regular HTTP get: expected 200 OK, not", resp.Status)
	}

	// A request with a suspicious Host header should fail

	req, _ := http.NewRequest("GET", baseURL, nil)
	req.Host = "example.com"
	resp, err = http.DefaultClient.Do(req)
	if err != nil {
		t.Fatal(err)
	}
	resp.Body.Close()
	if resp.StatusCode != http.StatusForbidden {
		t.Error("Suspicious Host header: expected 403 Forbidden, not", resp.Status)
	}

	// A request with an explicit "localhost:8384" Host header should pass

	req, _ = http.NewRequest("GET", baseURL, nil)
	req.Host = "localhost:8384"
	resp, err = http.DefaultClient.Do(req)
	if err != nil {
		t.Fatal(err)
	}
	resp.Body.Close()
	if resp.StatusCode != http.StatusOK {
		t.Error("Explicit localhost:8384: expected 200 OK, not", resp.Status)
	}

	// A request with an explicit "localhost" Host header (no port) should pass

	req, _ = http.NewRequest("GET", baseURL, nil)
	req.Host = "localhost"
	resp, err = http.DefaultClient.Do(req)
	if err != nil {
		t.Fatal(err)
	}
	resp.Body.Close()
	if resp.StatusCode != http.StatusOK {
		t.Error("Explicit localhost: expected 200 OK, not", resp.Status)
	}

	// A server with InsecureSkipHostCheck set behaves differently

	cfg = newMockedConfig()
	cfg.GUIReturns(config.GUIConfiguration{
		RawAddress:            "127.0.0.1:0",
		InsecureSkipHostCheck: true,
	})
	baseURL, cancel, err = startHTTP(cfg)
	if err != nil {
		t.Fatal(err)
	}
	defer cancel()

	// A request with a suspicious Host header should be allowed

	req, _ = http.NewRequest("GET", baseURL, nil)
	req.Host = "example.com"
	resp, err = http.DefaultClient.Do(req)
	if err != nil {
		t.Fatal(err)
	}
	resp.Body.Close()
	if resp.StatusCode != http.StatusOK {
		t.Error("Incorrect host header, check disabled: expected 200 OK, not", resp.Status)
	}

	if !testing.Short() {
		// A server bound to a wildcard address also doesn't do the check

		cfg = newMockedConfig()
		cfg.GUIReturns(config.GUIConfiguration{
			RawAddress: "0.0.0.0:0",
		})
		baseURL, cancel, err = startHTTP(cfg)
		if err != nil {
			t.Fatal(err)
		}
		defer cancel()

		// A request with a suspicious Host header should be allowed

		req, _ = http.NewRequest("GET", baseURL, nil)
		req.Host = "example.com"
		resp, err = http.DefaultClient.Do(req)
		if err != nil {
			t.Fatal(err)
		}
		resp.Body.Close()
		if resp.StatusCode != http.StatusOK {
			t.Error("Incorrect host header, wildcard bound: expected 200 OK, not", resp.Status)
		}
	}

	// This should all work over IPv6 as well

	if runningInContainer() {
		// Working IPv6 in Docker can't be taken for granted.
		return
	}

	cfg = newMockedConfig()
	cfg.GUIReturns(config.GUIConfiguration{
		RawAddress: "[::1]:0",
	})
	baseURL, cancel, err = startHTTP(cfg)
	if err != nil {
		t.Fatal(err)
	}
	defer cancel()

	// A normal HTTP get to the localhost-bound service should succeed

	resp, err = http.Get(baseURL)
	if err != nil {
		t.Fatal(err)
	}
	resp.Body.Close()
	if resp.StatusCode != http.StatusOK {
		t.Error("Regular HTTP get (IPv6): expected 200 OK, not", resp.Status)
	}

	// A request with a suspicious Host header should fail

	req, _ = http.NewRequest("GET", baseURL, nil)
	req.Host = "example.com"
	resp, err = http.DefaultClient.Do(req)
	if err != nil {
		t.Fatal(err)
	}
	resp.Body.Close()
	if resp.StatusCode != http.StatusForbidden {
		t.Error("Suspicious Host header (IPv6): expected 403 Forbidden, not", resp.Status)
	}

	// A request with an explicit "localhost:8384" Host header should pass

	req, _ = http.NewRequest("GET", baseURL, nil)
	req.Host = "localhost:8384"
	resp, err = http.DefaultClient.Do(req)
	if err != nil {
		t.Fatal(err)
	}
	resp.Body.Close()
	if resp.StatusCode != http.StatusOK {
		t.Error("Explicit localhost:8384 (IPv6): expected 200 OK, not", resp.Status)
	}
}

func TestAddressIsLocalhost(t *testing.T) {
	t.Parallel()

	testcases := []struct {
		address string
		result  bool
	}{
		// These are all valid localhost addresses
		{"localhost", true},
		{"LOCALHOST", true},
		{"localhost.", true},
		{"::1", true},
		{"127.0.0.1", true},
		{"127.23.45.56", true},
		{"localhost:8080", true},
		{"LOCALHOST:8000", true},
		{"localhost.:8080", true},
		{"[::1]:8080", true},
		{"127.0.0.1:8080", true},
		{"127.23.45.56:8080", true},
		{"www.localhost", true},
		{"www.localhost:8080", true},

		// These are all non-localhost addresses
		{"example.com", false},
		{"example.com:8080", false},
		{"localhost.com", false},
		{"localhost.com:8080", false},
		{"192.0.2.10", false},
		{"192.0.2.10:8080", false},
		{"0.0.0.0", false},
		{"0.0.0.0:8080", false},
		{"::", false},
		{"[::]:8080", false},
		{":8080", false},
	}

	for _, tc := range testcases {
		result := addressIsLocalhost(tc.address)
		if result != tc.result {
			t.Errorf("addressIsLocalhost(%q)=%v, expected %v", tc.address, result, tc.result)
		}
	}
}

func TestAccessControlAllowOriginHeader(t *testing.T) {
	t.Parallel()

	baseURL, cancel, err := startHTTP(apiCfg)
	if err != nil {
		t.Fatal(err)
	}
	defer cancel()
	cli := &http.Client{
		Timeout: time.Second,
	}

	req, _ := http.NewRequest("GET", baseURL+"/rest/system/status", nil)
	req.Header.Set("X-API-Key", testAPIKey)
	resp, err := cli.Do(req)
	if err != nil {
		t.Fatal(err)
	}

	resp.Body.Close()
	if resp.StatusCode != http.StatusOK {
		t.Fatal("GET on /rest/system/status should succeed, not", resp.Status)
	}
	if resp.Header.Get("Access-Control-Allow-Origin") != "*" {
		t.Fatal("GET on /rest/system/status should return a 'Access-Control-Allow-Origin: *' header")
	}
}

func TestOptionsRequest(t *testing.T) {
	t.Parallel()

	baseURL, cancel, err := startHTTP(apiCfg)
	if err != nil {
		t.Fatal(err)
	}
	defer cancel()
	cli := &http.Client{
		Timeout: time.Second,
	}

	req, _ := http.NewRequest("OPTIONS", baseURL+"/rest/system/status", nil)
	resp, err := cli.Do(req)
	if err != nil {
		t.Fatal(err)
	}

	resp.Body.Close()
	if resp.StatusCode != http.StatusNoContent {
		t.Fatal("OPTIONS on /rest/system/status should succeed, not", resp.Status)
	}
	if resp.Header.Get("Access-Control-Allow-Origin") != "*" {
		t.Fatal("OPTIONS on /rest/system/status should return a 'Access-Control-Allow-Origin: *' header")
	}
	if resp.Header.Get("Access-Control-Allow-Methods") != "GET, POST, PUT, PATCH, DELETE, OPTIONS" {
		t.Fatal("OPTIONS on /rest/system/status should return a 'Access-Control-Allow-Methods: GET, POST, PUT, PATCH, DELETE, OPTIONS' header")
	}
	if resp.Header.Get("Access-Control-Allow-Headers") != "Content-Type, X-API-Key" {
		t.Fatal("OPTIONS on /rest/system/status should return a 'Access-Control-Allow-Headers: Content-Type, X-API-KEY' header")
	}
}

func TestEventMasks(t *testing.T) {
	t.Parallel()

	cfg := newMockedConfig()
	defSub := new(eventmocks.BufferedSubscription)
	diskSub := new(eventmocks.BufferedSubscription)
	svc := New(protocol.LocalDeviceID, cfg, "", "syncthing", nil, defSub, diskSub, events.NoopLogger, nil, nil, nil, nil, nil, nil, false).(*service)
	defer os.Remove(token)

	if mask := svc.getEventMask(""); mask != DefaultEventMask {
		t.Errorf("incorrect default mask %x != %x", int64(mask), int64(DefaultEventMask))
	}

	expected := events.FolderSummary | events.LocalChangeDetected
	if mask := svc.getEventMask("FolderSummary,LocalChangeDetected"); mask != expected {
		t.Errorf("incorrect parsed mask %x != %x", int64(mask), int64(expected))
	}

	expected = 0
	if mask := svc.getEventMask("WeirdEvent,something else that doesn't exist"); mask != expected {
		t.Errorf("incorrect parsed mask %x != %x", int64(mask), int64(expected))
	}

	if res := svc.getEventSub(DefaultEventMask); res != defSub {
		t.Errorf("should have returned the given default event sub")
	}
	if res := svc.getEventSub(DiskEventMask); res != diskSub {
		t.Errorf("should have returned the given disk event sub")
	}
	if res := svc.getEventSub(events.LocalIndexUpdated); res == nil || res == defSub || res == diskSub {
		t.Errorf("should have returned a valid, non-default event sub")
	}
}

func TestBrowse(t *testing.T) {
	t.Parallel()

	pathSep := string(os.PathSeparator)

	ffs := fs.NewFilesystem(fs.FilesystemTypeFake, rand.String(32)+"?nostfolder=true")

	_ = ffs.Mkdir("dir", 0o755)
	_ = fs.WriteFile(ffs, "file", []byte("hello"), 0o644)
	_ = ffs.Mkdir("MiXEDCase", 0o755)

	// We expect completion to return the full path to the completed
	// directory, with an ending slash.
	dirPath := "dir" + pathSep
	mixedCaseDirPath := "MiXEDCase" + pathSep

	cases := []struct {
		current string
		returns []string
	}{
		// The directory without slash is completed to one with slash.
		{"dir", []string{"dir" + pathSep}},
		// With slash it's completed to its contents.
		// Dirs are given pathSeps.
		// Files are not returned.
		{"", []string{mixedCaseDirPath, dirPath}},
		// Globbing is automatic based on prefix.
		{"d", []string{dirPath}},
		{"di", []string{dirPath}},
		{"dir", []string{dirPath}},
		{"f", nil},
		{"q", nil},
		// Globbing is case-insensitive
		{"mixed", []string{mixedCaseDirPath}},
	}

	for _, tc := range cases {
		ret := browseFiles(ffs, tc.current)
		if !util.EqualStrings(ret, tc.returns) {
			t.Errorf("browseFiles(%q) => %q, expected %q", tc.current, ret, tc.returns)
		}
	}
}

func TestPrefixMatch(t *testing.T) {
	t.Parallel()

	cases := []struct {
		s        string
		prefix   string
		expected int
	}{
		{"aaaA", "aaa", matchExact},
		{"AAAX", "BBB", noMatch},
		{"AAAX", "aAa", matchCaseIns},
		{"äÜX", "äü", matchCaseIns},
	}

	for _, tc := range cases {
		ret := checkPrefixMatch(tc.s, tc.prefix)
		if ret != tc.expected {
			t.Errorf("checkPrefixMatch(%q, %q) => %v, expected %v", tc.s, tc.prefix, ret, tc.expected)
		}
	}
}

func TestShouldRegenerateCertificate(t *testing.T) {
	// Self signed certificates expiring in less than a month are errored so we
	// can regenerate in time.
	crt, err := tlsutil.NewCertificateInMemory("foo.example.com", 29)
	if err != nil {
		t.Fatal(err)
	}
	if err := shouldRegenerateCertificate(crt); err == nil {
		t.Error("expected expiry error")
	}

	// Certificates with at least 31 days of life left are fine.
	crt, err = tlsutil.NewCertificateInMemory("foo.example.com", 31)
	if err != nil {
		t.Fatal(err)
	}
	if err := shouldRegenerateCertificate(crt); err != nil {
		t.Error("expected no error:", err)
	}

	if build.IsDarwin {
		// Certificates with too long an expiry time are not allowed on macOS
		crt, err = tlsutil.NewCertificateInMemory("foo.example.com", 1000)
		if err != nil {
			t.Fatal(err)
		}
		if err := shouldRegenerateCertificate(crt); err == nil {
			t.Error("expected expiry error")
		}
	}
}

func TestConfigChanges(t *testing.T) {
	t.Parallel()

	const testAPIKey = "foobarbaz"
	cfg := config.Configuration{
		GUI: config.GUIConfiguration{
			RawAddress: "127.0.0.1:0",
			RawUseTLS:  false,
			APIKey:     testAPIKey,
		},
	}
	tmpFile, err := os.CreateTemp("", "syncthing-testConfig-")
	if err != nil {
		panic(err)
	}
	defer os.Remove(tmpFile.Name())
	w := config.Wrap(tmpFile.Name(), cfg, protocol.LocalDeviceID, events.NoopLogger)
	tmpFile.Close()
	cfgCtx, cfgCancel := context.WithCancel(context.Background())
	go w.Serve(cfgCtx)
	defer cfgCancel()
	baseURL, cancel, err := startHTTP(w)
	if err != nil {
		t.Fatal("Unexpected error from getting base URL:", err)
	}
	defer cancel()

	cli := &http.Client{
		Timeout: time.Minute,
	}

	do := func(req *http.Request, status int) *http.Response {
		t.Helper()
		req.Header.Set("X-API-Key", testAPIKey)
		resp, err := cli.Do(req)
		if err != nil {
			t.Fatal(err)
		}
		if resp.StatusCode != status {
			t.Errorf("Expected status %v, got %v", status, resp.StatusCode)
		}
		return resp
	}

	mod := func(method, path string, data interface{}) {
		t.Helper()
		bs, err := json.Marshal(data)
		if err != nil {
			t.Fatal(err)
		}
		req, _ := http.NewRequest(method, baseURL+path, bytes.NewReader(bs))
		do(req, http.StatusOK).Body.Close()
	}

	get := func(path string) *http.Response {
		t.Helper()
		req, _ := http.NewRequest(http.MethodGet, baseURL+path, nil)
		return do(req, http.StatusOK)
	}

	dev1Path := "/rest/config/devices/" + dev1.String()

	// Create device
	mod(http.MethodPut, "/rest/config/devices", []config.DeviceConfiguration{{DeviceID: dev1}})

	// Check its there
	get(dev1Path).Body.Close()

	// Modify just a single attribute
	mod(http.MethodPatch, dev1Path, map[string]bool{"Paused": true})

	// Check that attribute
	resp := get(dev1Path)
	var dev config.DeviceConfiguration
	if err := unmarshalTo(resp.Body, &dev); err != nil {
		t.Fatal(err)
	}
	if !dev.Paused {
		t.Error("Expected device to be paused")
	}

	folder2Path := "/rest/config/folders/folder2"

	// Create a folder and add another
	mod(http.MethodPut, "/rest/config/folders", []config.FolderConfiguration{{ID: "folder1", Path: "folder1"}})
	mod(http.MethodPut, folder2Path, config.FolderConfiguration{ID: "folder2", Path: "folder2"})

	// Check they are there
	get("/rest/config/folders/folder1").Body.Close()
	get(folder2Path).Body.Close()

	// Modify just a single attribute
	mod(http.MethodPatch, folder2Path, map[string]bool{"Paused": true})

	// Check that attribute
	resp = get(folder2Path)
	var folder config.FolderConfiguration
	if err := unmarshalTo(resp.Body, &folder); err != nil {
		t.Fatal(err)
	}
	if !dev.Paused {
		t.Error("Expected folder to be paused")
	}

	// Delete folder2
	req, _ := http.NewRequest(http.MethodDelete, baseURL+folder2Path, nil)
	do(req, http.StatusOK)

	// Check folder1 is still there and folder2 gone
	get("/rest/config/folders/folder1").Body.Close()
	req, _ = http.NewRequest(http.MethodGet, baseURL+folder2Path, nil)
	do(req, http.StatusNotFound)

	mod(http.MethodPatch, "/rest/config/options", map[string]int{"maxSendKbps": 50})
	resp = get("/rest/config/options")
	var opts config.OptionsConfiguration
	if err := unmarshalTo(resp.Body, &opts); err != nil {
		t.Fatal(err)
	}
	if opts.MaxSendKbps != 50 {
		t.Error("Expected 50 for MaxSendKbps, got", opts.MaxSendKbps)
	}
}

func TestSanitizedHostname(t *testing.T) {
	cases := []struct {
		in, out string
	}{
		{"foo.BAR-baz", "foo.bar-baz"},
		{"~.~-Min 1:a Räksmörgås-dator 😀😎 ~.~-", "min1araksmorgas-dator"},
		{"Vicenç-PC", "vicenc-pc"},
		{"~.~-~.~-", ""},
		{"", ""},
	}

	for _, tc := range cases {
		res, err := sanitizedHostname(tc.in)
		if tc.out == "" && err == nil {
			t.Errorf("%q should cause error", tc.in)
		} else if res != tc.out {
			t.Errorf("%q => %q, expected %q", tc.in, res, tc.out)
		}
	}
}

// runningInContainer returns true if we are inside Docker or LXC. It might
// be prone to false negatives if things change in the future, but likely
// not false positives.
func runningInContainer() bool {
	if !build.IsLinux {
		return false
	}

	bs, err := os.ReadFile("/proc/1/cgroup")
	if err != nil {
		return false
	}
	if bytes.Contains(bs, []byte("/docker/")) {
		return true
	}
	if bytes.Contains(bs, []byte("/lxc/")) {
		return true
	}
	return false
}<|MERGE_RESOLUTION|>--- conflicted
+++ resolved
@@ -559,17 +559,11 @@
 
 	cfg := newMockedConfig()
 	cfg.GUIReturns(config.GUIConfiguration{
-<<<<<<< HEAD
-		User:     "üser",
-		Password: "$2a$10$IdIZTxTg/dCNuNEGlmLynOjqg4B1FvDKuIV5e0BB3pnWVHNb8.GSq", // bcrypt of "räksmörgås" in UTF-8
-		APIKey:   testAPIKey,
-		SendBasicAuthPrompt: true,
-=======
 		User:       "üser",
 		Password:   "$2a$10$IdIZTxTg/dCNuNEGlmLynOjqg4B1FvDKuIV5e0BB3pnWVHNb8.GSq", // bcrypt of "räksmörgås" in UTF-8
 		RawAddress: "127.0.0.1:0",
 		APIKey:     testAPIKey,
->>>>>>> 46238993
+		SendBasicAuthPrompt: true,
 	})
 	baseURL, cancel, err := startHTTP(cfg)
 	if err != nil {
