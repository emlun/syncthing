--- conflicted
+++ resolved
@@ -2213,19 +2213,12 @@
 		t.Helper()
 		cfg := newMockedConfig()
 		cfg.GUIReturns(withTestDefaults(config.GUIConfiguration{
-<<<<<<< HEAD
-			User:               "user",
-			RawAddress:         "localhost:0",
-			APIKey:             testAPIKey,
-			WebauthnRpId:       rpId,
-			RawWebauthnOrigins: origins,
-			WebauthnState:      config.WebauthnState{Credentials: credentials},
-=======
 			User:            "user",
 			RawAddress:      "localhost:0",
+			APIKey:          testAPIKey,
 			WebauthnRpId:    rpId,
 			WebauthnOrigins: origins,
->>>>>>> 71ef99b5
+			WebauthnState:   config.WebauthnState{Credentials: credentials},
 		}))
 		baseURL, cancel, _, err := startHTTPWithWebauthnDynState(cfg, dynState)
 		testutil.FatalIfErr(t, err, "Failed to start HTTP server")
@@ -2867,34 +2860,8 @@
 		},
 	}
 
-<<<<<<< HEAD
 	initConfig := func(t *testing.T) config.Wrapper {
 		const testAPIKey = "foobarbaz"
-=======
-	testCanEditConfig("WebauthnUserId", func(guiCfg *config.GUIConfiguration) {
-		guiCfg.WebauthnUserId = []byte{1, 2, 3, 4, 5, 6}
-	}, func(guiCfg config.GUIConfiguration) bool {
-		return cmp.Equal(guiCfg.WebauthnUserId, []byte{1, 2, 3, 4, 5, 6})
-	})
-	testCanEditConfig("WebauthnRpId", func(guiCfg *config.GUIConfiguration) {
-		guiCfg.WebauthnRpId = "no-longer-localhost"
-	}, func(guiCfg config.GUIConfiguration) bool {
-		return guiCfg.WebauthnRpId == "no-longer-localhost"
-	})
-	testCanEditConfig("WebauthnOrigins", func(guiCfg *config.GUIConfiguration) {
-		guiCfg.WebauthnOrigins = []string{"https://no-longer-localhost:8888", "http://other-origin-without-port"}
-	}, func(guiCfg config.GUIConfiguration) bool {
-		return cmp.Equal(guiCfg.WebauthnOrigins, []string{"https://no-longer-localhost:8888", "http://other-origin-without-port"})
-	})
-}
-
-func TestWebauthnStateChanges(t *testing.T) {
-	t.Parallel()
-
-	const testAPIKey = "foobarbaz"
-
-	initTest := func(t *testing.T) (WebauthnState, func(*testing.T) (func(string) *http.Response, func(string, string, any))) {
->>>>>>> 71ef99b5
 		cfg := config.Configuration{
 			GUI: withTestDefaults(config.GUIConfiguration{
 				RawAddress:     "127.0.0.1:0",
